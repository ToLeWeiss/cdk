--- conflicted
+++ resolved
@@ -531,11 +531,7 @@
             list="io,structgen"/>
         <foreach target="compile-module" param="module"
             parallel="${parallel}" maxthreads="${threadCount}"
-<<<<<<< HEAD
-            list="pdb,smiles,sdg,inchi,libiocml,iordf"/>
-=======
             list="pdb,smiles,sdg,inchi,sinchi,libiocml"/>
->>>>>>> 31ed31c3
         <foreach target="compile-module" param="module"
             parallel="${parallel}" maxthreads="${threadCount}"
             list="control,extra,reaction,pdbcml,libiomd"/>
