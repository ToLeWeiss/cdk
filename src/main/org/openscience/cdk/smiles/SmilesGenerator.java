/*  $Revision$ $Author$ $Date$
 *  
 *  Copyright (C) 2002-2007  Oliver Horlacher
 *
 *  Contact: cdk-devel@lists.sourceforge.net
 *
 *  This program is free software; you can redistribute it and/or
 *  modify it under the terms of the GNU Lesser General Public License
 *  as published by the Free Software Foundation; either version 2.1
 *  of the License, or (at your option) any later version.
 *  All we ask is that proper credit is given for our work, which includes
 *  - but is not limited to - adding the above copyright notice to the beginning
 *  of your source code files, and to any copyright notice that you may distribute
 *  with programs based on this work.
 *
 *  This program is distributed in the hope that it will be useful,
 *  but WITHOUT ANY WARRANTY; without even the implied warranty of
 *  MERCHANTABILITY or FITNESS FOR A PARTICULAR PURPOSE.  See the
 *  GNU Lesser General Public License for more details.
 *
 *  You should have received a copy of the GNU Lesser General Public License
 *  along with this program; if not, write to the Free Software
 *  Foundation, Inc., 51 Franklin St, Fifth Floor, Boston, MA 02110-1301 USA.
 */
package org.openscience.cdk.smiles;

import java.io.IOException;
import java.util.ArrayList;
import java.util.Collections;
import java.util.Comparator;
import java.util.Iterator;
import java.util.List;
import java.util.TreeMap;
import java.util.Vector;

import org.openscience.cdk.CDKConstants;
import org.openscience.cdk.annotations.TestClass;
import org.openscience.cdk.annotations.TestMethod;
import org.openscience.cdk.aromaticity.CDKHueckelAromaticityDetector;
import org.openscience.cdk.config.IsotopeFactory;
import org.openscience.cdk.exception.CDKException;
import org.openscience.cdk.geometry.BondTools;
import org.openscience.cdk.graph.ConnectivityChecker;
import org.openscience.cdk.graph.invariant.CanonicalLabeler;
import org.openscience.cdk.graph.invariant.MorganNumbersTools;
import org.openscience.cdk.interfaces.IAtom;
import org.openscience.cdk.interfaces.IAtomContainer;
import org.openscience.cdk.interfaces.IAtomType;
import org.openscience.cdk.interfaces.IBond;
import org.openscience.cdk.interfaces.IChemObjectBuilder;
import org.openscience.cdk.interfaces.IIsotope;
import org.openscience.cdk.interfaces.IMolecule;
import org.openscience.cdk.interfaces.IMoleculeSet;
import org.openscience.cdk.interfaces.IPseudoAtom;
import org.openscience.cdk.interfaces.IReaction;
import org.openscience.cdk.interfaces.IRingSet;
import org.openscience.cdk.ringsearch.AllRingsFinder;
import org.openscience.cdk.ringsearch.RingPartitioner;
import org.openscience.cdk.tools.manipulator.AtomContainerManipulator;
import org.openscience.cdk.tools.manipulator.RingSetManipulator;

/**
 * Generates SMILES strings {@cdk.cite WEI88, WEI89}. It takes into account the
 * isotope and formal charge information of the atoms. In addition to this it
 * takes stereochemistry in account for both Bond's and Atom's. Via the flag 
 * useAromaticity it can be set if only SP2-hybridized atoms shall be set to 
 * lower case (default) or atoms, which are SP2 or aromatic.
 *
 * <p>Some example code:
 * <pre>
 * IMolecule benzene; // single/aromatic bonds between 6 carbons
 * SmilesGenerator sg = new SmilesGenerator();
 * String smiles = sg.createSMILES(benzene); // C1CCCCC1
 * sg.setUseAromaticityFlag(true);
 * smiles = sg.createSMILES(benzene); // c1ccccc1
 * IMolecule benzene2; // one of the two kekule structures with explicit double bond orders
 * String smiles2 = sg.createSMILES(benzene2); // C1=CC=CC=C1
 * </pre>
 *
 * @author         Oliver Horlacher
 * @author         Stefan Kuhn (chiral smiles)
 * @cdk.created    2002-02-26
 * @cdk.keyword    SMILES, generator
 * @cdk.module     smiles
 * @cdk.svnrev  $Revision$
<<<<<<< HEAD
 * @cdk.bug        1535055
=======
>>>>>>> 0d36ceb9
 * @cdk.bug        1793446
 */
@TestClass("org.openscience.cdk.smiles.SmilesGeneratorTest")
public class SmilesGenerator
{
	//private final static boolean debug = false;

	/**
	 *  The number of rings that have been opened
	 */
	private int ringMarker = 0;

	/**
	 *  Collection of all the bonds that were broken
	 */
	private List<BrokenBond> brokenBonds = new ArrayList<BrokenBond>();

	/**
	 *  The isotope factory which is used to write the mass is needed
	 */
	private IsotopeFactory isotopeFactory;

	AllRingsFinder ringFinder;

	/**
	* RingSet that holds all rings of the molecule
	*/
	private IRingSet rings = null; 
	
	/**
	 *  The canonical labler
	 */
	private CanonicalLabeler canLabler = new CanonicalLabeler();
	private final String RING_CONFIG = "stereoconfig";
	private final String UP = "up";
	private final String DOWN = "down";
	private boolean useAromaticityFlag=false;

	/**
	 *  Create the SMILES generator.
	 */
	public SmilesGenerator() {}

	/**
	 *  Tells if a certain bond is center of a valid double bond configuration.
	 *
	 *@param  container  The atomcontainer.
	 *@param  bond       The bond.
	 *@return            true=is a potential configuration, false=is not.
	 */
	public boolean isValidDoubleBondConfiguration(IAtomContainer container, IBond bond)
	{
		IAtom atom0 = bond.getAtom(0);
		IAtom atom1 = bond.getAtom(1);
		List<IAtom> connectedAtoms = container.getConnectedAtomsList(atom0);
		org.openscience.cdk.interfaces.IAtom from = null;
        for (IAtom connectedAtom : connectedAtoms) {
            if (connectedAtom != atom1) {
                from = connectedAtom;
            }
        }
        boolean[] array = new boolean[container.getBondCount()];
		for (int i = 0; i < array.length; i++)
		{
			array[i] = true;
		}
		if (isStartOfDoubleBond(container, atom0, from, array) && isEndOfDoubleBond(container, atom1, atom0, array) && !bond.getFlag(CDKConstants.ISAROMATIC))
		{
			return (true);
		} else
		{
			return (false);
		}
	}

	/**
	 * Provide a reference to a RingSet that holds ALL rings of the molecule.<BR>
	 * During creation of a SMILES the aromaticity of the molecule has to be detected.
	 * This, in turn, requires the dermination of all rings of the molecule. If this
	 * computationally expensive calculation has been done beforehand, a RingSet can
	 * be handed over to the SmilesGenerator to save the effort of another all-rings-
	 * calculation.
	 *
	 * @param  rings  RingSet that holds ALL rings of the molecule
	 * @return        reference to the SmilesGenerator object this method was called for
	 */
	public SmilesGenerator setRings(IRingSet rings)
	{
	  this.rings = rings;
	  return this;
	}

    /**
     *  Generate canonical SMILES from the <code>molecule</code>. This method
     *  canonicaly lables the molecule but does not perform any checks on the
     *  chemical validity of the molecule.
     *  IMPORTANT: A precomputed Set of All Rings (SAR) can be passed to this
     *  SmilesGenerator in order to avoid recomputing it. Use setRings() to
     *  assign the SAR.
     *
     * @param  molecule  The molecule to evaluate
     * @see              org.openscience.cdk.graph.invariant.CanonicalLabeler#canonLabel(IAtomContainer)
     * @return the SMILES representation of the molecule
     */
    @TestMethod("testCisResorcinol,testEthylPropylPhenantren,testAlanin")
    public synchronized String createSMILES(IMolecule molecule)
	{
		try
		{
			return (createSMILES(molecule, false, new boolean[molecule.getBondCount()]));
		} catch (CDKException exception)
		{
			// This exception can only happen if a chiral smiles is requested
			return ("");
		}
	}


	/**
	 *  Generate a SMILES for the given <code>Reaction</code>.
     * @param reaction the reaction in question
     * @return the SMILES representation of the reaction
     * @throws org.openscience.cdk.exception.CDKException if there is an error during SMILES generation
     */
	public synchronized String createSMILES(IReaction reaction) throws CDKException
	{
		StringBuffer reactionSMILES = new StringBuffer();
		IMoleculeSet reactants = reaction.getReactants();
		for (int i = 0; i < reactants.getAtomContainerCount(); i++)
		{
			reactionSMILES.append(createSMILES(reactants.getMolecule(i)));
			if (i + 1 < reactants.getAtomContainerCount())
			{
				reactionSMILES.append('.');
			}
		}
		reactionSMILES.append('>');
		IMoleculeSet agents = reaction.getAgents();
		for (int i = 0; i < agents.getAtomContainerCount(); i++)
		{
			reactionSMILES.append(createSMILES(agents.getMolecule(i)));
			if (i + 1 < agents.getAtomContainerCount())
			{
				reactionSMILES.append('.');
			}
		}
		reactionSMILES.append('>');
		IMoleculeSet products = reaction.getProducts();
		for (int i = 0; i < products.getAtomContainerCount(); i++)
		{
			reactionSMILES.append(createSMILES(products.getMolecule(i)));
			if (i + 1 < products.getAtomContainerCount())
			{
				reactionSMILES.append('.');
			}
		}
		return reactionSMILES.toString();
	}


	/**
	 *  Generate canonical and chiral SMILES from the <code>molecule</code>. This
	 *  method canonicaly lables the molecule but dose not perform any checks on
	 *  the chemical validity of the molecule. The chiral smiles is done like in
	 *  the <a href="http://www.daylight.com/dayhtml/doc/theory/theory.smiles.html">
	 *  daylight theory manual</a> . I did not find rules for canonical and chiral
	 *  smiles, therefore there is no guarantee that the smiles complies to any
	 *  externeal rules, but it is canonical compared to other smiles produced by
	 *  this method. The method checks if there are 2D coordinates but does not
	 *  check if coordinates make sense. Invalid stereo configurations are ignored;
	 *  if there are no valid stereo configuration the smiles will be the same as
	 *  the non-chiral one. Note that often stereo configurations are only complete
	 *  and can be converted to a smiles if explicit Hs are given.
	 *  IMPORTANT: A precomputed Set of All Rings (SAR) can be passed to this 
	 *  SmilesGenerator in order to avoid recomputing it. Use setRings() to 
	 *  assign the SAR.
	 *
	 * @param  molecule                 The molecule to evaluate
	 * @exception  CDKException         At least one atom has no Point2D;
	 *      coordinates are needed for creating the chiral smiles.
	 * @see                             org.openscience.cdk.graph.invariant.CanonicalLabeler#canonLabel(IAtomContainer)
     * @return the SMILES representation of the molecule
	 */
    @TestMethod("testAlaSMILES,testSugarSMILES")
    public synchronized String createChiralSMILES(IMolecule molecule, boolean[] doubleBondConfiguration) throws CDKException
	{
		return (createSMILES(molecule, true, doubleBondConfiguration));
	}


    /**
     *  Generate canonical SMILES from the <code>molecule</code>. This method
     *  canonicaly lables the molecule but dose not perform any checks on the
     *  chemical validity of the molecule. This method also takes care of multiple
     *  molecules.
     *  IMPORTANT: A precomputed Set of All Rings (SAR) can be passed to this
     *  SmilesGenerator in order to avoid recomputing it. Use setRings() to
     *  assign the SAR.
     *
     *@param  molecule                 The molecule to evaluate
     *@param  chiral                   true=SMILES will be chiral, false=SMILES
     *      will not be chiral.
     *@exception CDKException         At least one atom has no Point2D;
     *      coordinates are needed for crating the chiral smiles. This excpetion
     *      can only be thrown if chiral smiles is created, ignore it if you want a
     *      non-chiral smiles (createSMILES(AtomContainer) does not throw an
     *      exception).
     *@see                             org.openscience.cdk.graph.invariant.CanonicalLabeler#canonLabel(IAtomContainer)
     * @return the SMILES representation of the molecule
     */
	public synchronized String createSMILES(IMolecule molecule, boolean chiral, boolean doubleBondConfiguration[]) throws CDKException
	{
		IMoleculeSet moleculeSet = ConnectivityChecker.partitionIntoMolecules(molecule);
		if (moleculeSet.getMoleculeCount() > 1)
		{
			StringBuffer fullSMILES = new StringBuffer();
			for (int i = 0; i < moleculeSet.getAtomContainerCount(); i++)
			{
				IMolecule molPart = moleculeSet.getMolecule(i);
				fullSMILES.append(createSMILESWithoutCheckForMultipleMolecules(molPart, chiral, doubleBondConfiguration));
				if (i < (moleculeSet.getAtomContainerCount() - 1))
				{
					// are there more molecules?
					fullSMILES.append('.');
				}
			}
			return fullSMILES.toString();
		} else
		{
			return (createSMILESWithoutCheckForMultipleMolecules(molecule, chiral, doubleBondConfiguration));
		}
	}


	/**
	 *  Generate canonical SMILES from the <code>molecule</code>. This method
	 *  canonicaly lables the molecule but dose not perform any checks on the
	 *  chemical validity of the molecule. Does not care about multiple molecules.
	 *  IMPORTANT: A precomputed Set of All Rings (SAR) can be passed to this 
	 *  SmilesGenerator in order to avoid recomputing it. Use setRings() to 
	 *  assign the SAR.
	 *
	 *@param  molecule                 The molecule to evaluate
	 *@param  chiral                   true=SMILES will be chiral, false=SMILES
	 *      will not be chiral.
	 *@exception  CDKException         At least one atom has no Point2D;
	 *      coordinates are needed for creating the chiral smiles. This excpetion
	 *      can only be thrown if chiral smiles is created, ignore it if you want a
	 *      non-chiral smiles (createSMILES(AtomContainer) does not throw an
	 *      exception).
	 *@see                             org.openscience.cdk.graph.invariant.CanonicalLabeler#canonLabel(IAtomContainer)
     * @return the SMILES representation of the molecule
	 */
	private synchronized String createSMILESWithoutCheckForMultipleMolecules(IMolecule molecule, boolean chiral, boolean doubleBondConfiguration[]) throws CDKException
	{
		if (molecule.getAtomCount() == 0)
		{
			return "";
		}
		canLabler.canonLabel(molecule);
		brokenBonds.clear();
		ringMarker = 0;
		org.openscience.cdk.interfaces.IAtom start = null;
		for (int i = 0; i < molecule.getAtomCount(); i++)
		{
			org.openscience.cdk.interfaces.IAtom atom = molecule.getAtom(i);
			if (chiral && atom.getPoint2d() == null)
			{
				throw new CDKException("Atom number " + i + " has no 2D coordinates, but 2D coordinates are needed for creating chiral smiles");
			}
			//logger.debug("Setting all VISITED flags to false");
			atom.setFlag(CDKConstants.VISITED, false);
			if ((Long) atom.getProperty("CanonicalLable") == 1)
			{
				start = atom;
			}
		}

		//detect aromaticity
		if(rings == null)
		{
			if (ringFinder == null)
			{
				ringFinder = new AllRingsFinder();
			}
			rings = ringFinder.findAllRings(molecule);
		}
		AtomContainerManipulator.percieveAtomTypesAndConfigureAtoms(molecule);
		CDKHueckelAromaticityDetector.detectAromaticity(molecule);
		if (chiral && rings.getAtomContainerCount() > 0)
		{
			List v = RingPartitioner.partitionRings(rings);
			//logger.debug("RingSystems: " + v.size());
			for (int i = 0; i < v.size(); i++)
			{
				int counter = 0;
				Iterator containers = RingSetManipulator.getAllAtomContainers((IRingSet) v.get(i)).iterator();
				while (containers.hasNext()) {
					IAtomContainer allrings = (IAtomContainer) containers.next();
					for (int k = 0; k < allrings.getAtomCount(); k++)
					{
						if (!BondTools.isStereo(molecule, allrings.getAtom(k)) && hasWedges(molecule, allrings.getAtom(k)) != null)
						{
							IBond bond = molecule.getBond(allrings.getAtom(k), hasWedges(molecule, allrings.getAtom(k)));
							if (bond.getStereo() == CDKConstants.STEREO_BOND_UP)
							{
								allrings.getAtom(k).setProperty(RING_CONFIG, UP);
							} else
							{
								allrings.getAtom(k).setProperty(RING_CONFIG, DOWN);
							}
							counter++;
						}
					}
					if (counter == 1)
					{
						for (int k = 0; k < allrings.getAtomCount(); k++)
						{
							IBond bond = molecule.getBond(allrings.getAtom(k), hasWedges(molecule, allrings.getAtom(k)));
							if(bond!=null){
								if (bond.getStereo() == CDKConstants.STEREO_BOND_UP)
								{
									allrings.getAtom(k).setProperty(RING_CONFIG, UP);
								} else
								{
									allrings.getAtom(k).setProperty(RING_CONFIG, DOWN);
								}
							}
						}
					}
				}
			}
		}

		StringBuffer l = new StringBuffer();
		createSMILES(start, l, molecule, chiral, doubleBondConfiguration,useAromaticityFlag);
		rings = null;
		
		// remove all CanonicalLable/InvariancePair props
		for (int k = 0; k < molecule.getAtomCount(); k++) {
			molecule.getAtom(k).removeProperty("CanonicalLable");
			molecule.getAtom(k).removeProperty("InvariancePair");
		}
		
		return l.toString();
	}

	private org.openscience.cdk.interfaces.IAtom hasWedges(IAtomContainer ac, org.openscience.cdk.interfaces.IAtom a)
	{
        List<IAtom> atoms = ac.getConnectedAtomsList(a);
        //		for (int i = 0; i < atoms.size(); i++)
//		{
//			atomi = (IAtom)atoms.get(i);
//			if (ac.getBond(a, atomi).getStereo() != CDKConstants.STEREO_BOND_NONE && !atomi.getSymbol().equals("H"))
//			{
//				return (atomi);
//			}
//		}
        for (IAtom atom : atoms) {
            if (ac.getBond(a, atom).getStereo() != CDKConstants.STEREO_BOND_NONE) {
                return (atom);
            }
        }
        return (null);
	}


	/**
	 *  Says if an atom is the end of a double bond configuration
	 *
	 *@param  atom                     The atom which is the end of configuration
	 *@param  container                The atomContainer the atom is in
	 *@param  parent                   The atom we came from
	 *@param  doubleBondConfiguration  The array indicating where double bond
	 *      configurations are specified (this method ensures that there is
	 *      actually the possibility of a double bond configuration)
	 *@return                          false=is not end of configuration, true=is
	 */
	private boolean isEndOfDoubleBond(IAtomContainer container, org.openscience.cdk.interfaces.IAtom atom, org.openscience.cdk.interfaces.IAtom parent, boolean[] doubleBondConfiguration)
	{
		if (container.getBondNumber(atom, parent) == -1 || doubleBondConfiguration.length <= container.getBondNumber(atom, parent) || !doubleBondConfiguration[container.getBondNumber(atom, parent)])
		{
			return false;
		}
		// TO-DO: We make the silent assumption of unset hydrogen count equals zero hydrogen count here.
		int lengthAtom = container.getConnectedAtomsCount(atom) + ((atom.getHydrogenCount() == CDKConstants.UNSET) ? 0 : atom.getHydrogenCount());
		// TO-DO: We make the silent assumption of unset hydrogen count equals zero hydrogen count here.
		int lengthParent = container.getConnectedAtomsCount(parent) + ((parent.getHydrogenCount() == CDKConstants.UNSET) ? 0 : parent.getHydrogenCount());
		if (container.getBond(atom, parent) != null)
		{
			if (container.getBond(atom, parent).getOrder() == CDKConstants.BONDORDER_DOUBLE && (lengthAtom == 3 || (lengthAtom == 2 && atom.getSymbol().equals("N"))) && (lengthParent == 3 || (lengthParent == 2 && parent.getSymbol().equals("N"))))
			{
				List atoms = container.getConnectedAtomsList(atom);
				org.openscience.cdk.interfaces.IAtom one = null;
				org.openscience.cdk.interfaces.IAtom two = null;
				IAtom atomi = null;
				for (int i = 0; i < atoms.size(); i++)
				{
					atomi = (IAtom)container.getAtom(i);
					if (atomi != parent && one == null)
					{
						one = atomi;
					} else if (atomi != parent && one != null)
					{
						two = atomi;
					}
				}
				String[] morgannumbers = MorganNumbersTools.getMorganNumbersWithElementSymbol(container);
				if ((one != null && two == null && atom.getSymbol().equals("N") && Math.abs(BondTools.giveAngleBothMethods(parent, atom, one, true)) > Math.PI / 10) || (!atom.getSymbol().equals("N") && one != null && two != null && !morgannumbers[container.getAtomNumber(one)].equals(morgannumbers[container.getAtomNumber(two)])))
				{
					return (true);
				} else
				{
					return (false);
				}
			}
		}
		return (false);
	}


	/**
	 *  Says if an atom is the start of a double bond configuration
	 *
	 *@param  a                        The atom which is the start of configuration
	 *@param  container                The atomContainer the atom is in
	 *@param  parent                   The atom we came from
	 *@param  doubleBondConfiguration  The array indicating where double bond
	 *      configurations are specified (this method ensures that there is
	 *      actually the possibility of a double bond configuration)
	 *@return                          false=is not start of configuration, true=is
	 */
	private boolean isStartOfDoubleBond(IAtomContainer container, org.openscience.cdk.interfaces.IAtom a, org.openscience.cdk.interfaces.IAtom parent, boolean[] doubleBondConfiguration)
	{
		// TO-DO: We make the silent assumption of unset hydrogen count equals zero hydrogen count here.
		int lengthAtom = container.getConnectedAtomsCount(a) + ((a.getHydrogenCount() == CDKConstants.UNSET) ? 0 : a.getHydrogenCount());
		if (lengthAtom != 3 && (lengthAtom != 2 && !a.getSymbol().equals("N")))
		{
			return (false);
		}
		List<IAtom> atoms = container.getConnectedAtomsList(a);
		IAtom one = null;
		IAtom two = null;
		boolean doubleBond = false;
		org.openscience.cdk.interfaces.IAtom nextAtom = null;
        for (IAtom atomi : atoms) {
            if (atomi != parent && container.getBond(atomi, a).getOrder() == CDKConstants.BONDORDER_DOUBLE && isEndOfDoubleBond(container, atomi, a, doubleBondConfiguration)) {
                doubleBond = true;
                nextAtom = atomi;
            }
            if (atomi != nextAtom && one == null) {
                one = atomi;
            } else if (atomi != nextAtom && one != null) {
                two = atomi;
            }
        }
		String[] morgannumbers = MorganNumbersTools.getMorganNumbersWithElementSymbol(container);
		if (one != null && ((!a.getSymbol().equals("N") && two != null && !morgannumbers[container.getAtomNumber(one)].equals(morgannumbers[container.getAtomNumber(two)]) && doubleBond && doubleBondConfiguration[container.getBondNumber(a, nextAtom)]) || (doubleBond && a.getSymbol().equals("N") && Math.abs(BondTools.giveAngleBothMethods(nextAtom, a, parent, true)) > Math.PI / 10)))
		{
			return (true);
		} else
		{
			return (false);
		}
	}


	/**
	 *  Gets the bondBroken attribute of the SmilesGenerator object
	 */
	private boolean isBondBroken(IAtom a1, IAtom a2)
	{
        for (BrokenBond bond : brokenBonds) {
            if ((bond.getA1().equals(a1) || bond.getA1().equals(a2)) && (bond.getA2().equals(a1) || bond.getA2().equals(a2))) {
                return (true);
            }
        }
		return false;
	}


	/**
	 *  Determines if the atom <code>a</code> is a atom with a ring marker.
	 *
	 *@param  a  the atom to test
	 *@return    true if the atom participates in a bond that was broken in the
	 *      first pass.
	 */
//	private boolean isRingOpening(IAtom a)
//	{
//		Iterator it = brokenBonds.iterator();
//		while (it.hasNext())
//		{
//			BrokenBond bond = (BrokenBond) it.next();
//			if (bond.getA1().equals(a) || bond.getA2().equals(a))
//			{
//				return true;
//			}
//		}
//		return false;
//	}


	/**
	 *  Determines if the atom <code>a</code> is a atom with a ring marker.
     *
	 *@return     true if the atom participates in a bond that was broken in the
	 *      first pass.
	 */
	private boolean isRingOpening(IAtom a1, List v)
	{
        for (BrokenBond bond : brokenBonds) {
            for (Object aV : v) {
                if ((bond.getA1().equals(a1) && bond.getA2().equals((IAtom) aV)) || (bond.getA1().equals((IAtom) aV) && bond.getA2().equals(a1))) {
                    return true;
                }
            }
        }
		return false;
	}


	/**
	 *  Return the neighbours of atom <code>a</code> in canonical order with the
	 *  atoms that have high bond order at the front.
	 *
	 *@param  a          the atom whose neighbours are to be found.
	 *@param  container  the AtomContainer that is being parsed.
	 *@return            Vector of atoms in canonical oreder.
	 */
	private List getCanNeigh(final org.openscience.cdk.interfaces.IAtom a, final IAtomContainer container)
	{
		List v = container.getConnectedAtomsList(a);
		if (v.size() > 1)
		{
			Collections.sort(v,
				new Comparator()
				{
					public int compare(Object o1, Object o2)
					{
						return (int) ((Long) ((IAtom) o1).getProperty("CanonicalLable") - (Long) ((IAtom) o2).getProperty("CanonicalLable"));
					}
				});
		}
		return v;
	}


	/**
	 *  Gets the ringOpenings attribute of the SmilesGenerator object
	 */
	private List getRingOpenings(IAtom a, List vbonds)
	{
		Iterator it = brokenBonds.iterator();
		List v = new Vector(10);
		while (it.hasNext())
		{
			BrokenBond bond = (BrokenBond) it.next();
			if (bond.getA1().equals(a) || bond.getA2().equals(a))
			{
				v.add(bond.getMarker());
				if (vbonds != null)
				{
					vbonds.add(bond.getA1().equals(a) ? bond.getA2() : bond.getA1());
				}
			}
		}
		Collections.sort(v);
		return v;
	}


	/**
	 *  Returns true if the <code>atom</code> in the <code>container</code> has
	 *  been marked as a chiral center by the user.
	 */
//	private boolean isChiralCenter(IAtom atom, IAtomContainer container)
//	{
//		IBond[] bonds = container.getConnectedBonds(atom);
//		for (int i = 0; i < bonds.length; i++)
//		{
//			IBond bond = bonds[i];
//			int stereo = bond.getStereo();
//			if (stereo == CDKConstants.STEREO_BOND_DOWN ||
//					stereo == CDKConstants.STEREO_BOND_UP)
//			{
//				return true;
//			}
//		}
//		return false;
//	}


	/**
	 *  Gets the last atom object (not Vector) in a Vector as created by
	 *  createDSFTree.
	 *
	 *@param  v       The Vector
	 *@param  result  The feature to be added to the Atoms attribute
	 */
	private void addAtoms(List v, List result)
	{
        for (Object aV : v) {
            if (aV instanceof IAtom) {
                result.add((IAtom) aV);
            } else {
                addAtoms((List) aV, result);
            }
        }
	}
	
	/**
	 *  Performes a DFS search on the <code>atomContainer</code>. Then parses the
	 *  resulting tree to create the SMILES string.
	 *
	 *@param  a                        the atom to start the search at.
	 *@param  line                     the StringBuffer that the SMILES is to be
	 *      appended to.
	 *@param  chiral                   true=SMILES will be chiral, false=SMILES
	 *      will not be chiral.
	 *@param  atomContainer            the AtomContainer that the SMILES string is
	 *      generated for.
	 *@param useAromaticity				true=aromaticity or sp2 will trigger lower case letters, wrong=only sp2
	 */
	private void createSMILES(org.openscience.cdk.interfaces.IAtom a, StringBuffer line, IAtomContainer atomContainer, boolean chiral, boolean[] doubleBondConfiguration, boolean useAromaticity)
	{
		List tree = new Vector();
		
		// set all ISVISITED labels to FALSE
		Iterator atoms = atomContainer.atoms().iterator();
		while (atoms.hasNext()) ((IAtom)atoms.next()).setFlag(CDKConstants.VISITED, false);
		
		createDFSTree(a, tree, null, atomContainer);
		//logger.debug("Done with tree");
		
		parseChain(tree, line, atomContainer, null, chiral, doubleBondConfiguration, new Vector(), useAromaticity);
	}


	/**
	 *  Recursively perform a DFS search on the <code>container</code> placing
	 *  atoms and branches in the vector <code>tree</code>.
	 *
	 *@param  a          the atom being visited.
	 *@param  tree       vector holding the tree.
	 *@param  parent     the atom we came from.
	 *@param  container  the AtomContainer that we are parsing.
	 */
	private void createDFSTree(org.openscience.cdk.interfaces.IAtom a, List tree, org.openscience.cdk.interfaces.IAtom parent, IAtomContainer container)
	{
		tree.add(a);
		List neighbours = getCanNeigh(a, container);
		neighbours.remove(parent);
		IAtom next;
		a.setFlag(CDKConstants.VISITED, true);
		//logger.debug("Starting with DFSTree and AtomContainer of size " + container.getAtomCount());
		//logger.debug("Current Atom has " + neighbours.size() + " neighbours");
		Iterator iter = neighbours.iterator();
		while (iter.hasNext()) {
			next = (IAtom)iter.next();
			if (!next.getFlag(CDKConstants.VISITED))
			{
				if (!iter.hasNext())
				{
					//Last neighbour therefore in this chain
					createDFSTree(next, tree, a, container);
				} else
				{
					List branch = new Vector();
					tree.add(branch);
					//logger.debug("adding branch");
					createDFSTree(next, branch, a, container);
				}
			} else
			{
				//Found ring closure between next and a
				//logger.debug("found ringclosure in DFTTreeCreation");
				ringMarker++;
				BrokenBond bond = new BrokenBond(a, next, ringMarker);
				if (!brokenBonds.contains(bond))
				{
					brokenBonds.add(bond);
				} else
				{
					ringMarker--;
				}
			}
		}
	}


	/**
	 *  Parse a branch
	 */
	private void parseChain(List v, StringBuffer buffer, IAtomContainer container, IAtom parent, boolean chiral, boolean[] doubleBondConfiguration, List atomsInOrderOfSmiles, boolean useAromaticity)
	{
		int positionInVector = 0;
		IAtom atom;
		//logger.debug("in parse chain. Size of tree: " + v.size());
		for (int h = 0; h < v.size(); h++)
		{
			Object o = v.get(h);
			if (o instanceof IAtom)
			{
				atom = (IAtom) o;
				if (parent != null)
				{
					parseBond(buffer, atom, parent, container, useAromaticity);
				} else
				{
					if (chiral && BondTools.isStereo(container, atom))
					{
						parent = (IAtom) ((List) v.get(1)).get(0);
					}
				}
				parseAtom(atom, buffer, container, chiral, doubleBondConfiguration, parent, atomsInOrderOfSmiles, v, useAromaticity);
				//logger.debug("in parseChain after parseAtom()");
				/*
				 *  The principle of making chiral smiles is quite simple, although the code is
				 *  pretty uggly. The Atoms connected to the chiral center are put in sorted[] in the
				 *  order they have to appear in the smiles. Then the Vector v is rearranged according
				 *  to sorted[]
				 */
				if (chiral && BondTools.isStereo(container, atom) && container.getBond(parent, atom) != null)
				{
					//logger.debug("in parseChain in isChiral");
					IAtom[] sorted = null;
					List chiralNeighbours = container.getConnectedAtomsList(atom);
					if (BondTools.isTetrahedral(container, atom,false) > 0)
					{
						sorted = new IAtom[3];
					}
					if (BondTools.isTetrahedral(container, atom,false) == 1)
					{
						if (container.getBond(parent, atom).getStereo() == CDKConstants.STEREO_BOND_DOWN)
						{
							for (int i = 0; i < chiralNeighbours.size(); i++)
							{
								if (chiralNeighbours.get(i) != parent)
								{
									if (container.getBond((IAtom) chiralNeighbours.get(i), atom).getStereo() == 0 && BondTools.isLeft(((IAtom) chiralNeighbours.get(i)), parent, atom) && !isBondBroken((IAtom) chiralNeighbours.get(i), atom))
									{
										sorted[2] = (IAtom) chiralNeighbours.get(i);
									}
									if (container.getBond((IAtom) chiralNeighbours.get(i), atom).getStereo() == 0 && !BondTools.isLeft(((IAtom) chiralNeighbours.get(i)), parent, atom) && !isBondBroken((IAtom) chiralNeighbours.get(i), atom))
									{
										sorted[1] = (IAtom) chiralNeighbours.get(i);
									}
									if (container.getBond((IAtom) chiralNeighbours.get(i), atom).getStereo() == CDKConstants.STEREO_BOND_UP && !isBondBroken((IAtom) chiralNeighbours.get(i), atom))
									{
										sorted[0] = (IAtom) chiralNeighbours.get(i);
									}
								}
							}
						}
						if (container.getBond(parent, atom).getStereo() == CDKConstants.STEREO_BOND_UP)
						{
							for (int i = 0; i < chiralNeighbours.size(); i++)
							{
								if (chiralNeighbours.get(i) != parent)
								{
									if (container.getBond((IAtom) chiralNeighbours.get(i), atom).getStereo() == 0 && BondTools.isLeft(((IAtom) chiralNeighbours.get(i)), parent, atom) && !isBondBroken((IAtom) chiralNeighbours.get(i), atom))
									{
										sorted[1] = (IAtom) chiralNeighbours.get(i);
									}
									if (container.getBond((IAtom) chiralNeighbours.get(i), atom).getStereo() == 0 && !BondTools.isLeft(((IAtom) chiralNeighbours.get(i)), parent, atom) && !isBondBroken((IAtom) chiralNeighbours.get(i), atom))
									{
										sorted[2] = (IAtom) chiralNeighbours.get(i);
									}
									if (container.getBond((IAtom) chiralNeighbours.get(i), atom).getStereo() == CDKConstants.STEREO_BOND_DOWN && !isBondBroken((IAtom) chiralNeighbours.get(i), atom))
									{
										sorted[0] = (IAtom) chiralNeighbours.get(i);
									}
								}
							}
						}
						if (container.getBond(parent, atom).getStereo() == CDKConstants.STEREO_BOND_UNDEFINED || container.getBond(parent, atom).getStereo() == CDKConstants.STEREO_BOND_NONE)
						{
							boolean normalBindingIsLeft = false;
							for (int i = 0; i < chiralNeighbours.size(); i++)
							{
								if (chiralNeighbours.get(i) != parent)
								{
									if (container.getBond((IAtom) chiralNeighbours.get(i), atom).getStereo() == 0)
									{
										if (BondTools.isLeft(((IAtom) chiralNeighbours.get(i)), parent, atom))
										{
											normalBindingIsLeft = true;
											break;
										}
									}
								}
							}
							for (int i = 0; i < chiralNeighbours.size(); i++)
							{
								if (chiralNeighbours.get(i) != parent)
								{
									if (normalBindingIsLeft)
									{
										if (container.getBond((IAtom) chiralNeighbours.get(i), atom).getStereo() == 0)
										{
											sorted[0] = (IAtom) chiralNeighbours.get(i);
										}
										if (container.getBond((IAtom) chiralNeighbours.get(i), atom).getStereo() == CDKConstants.STEREO_BOND_UP)
										{
											sorted[2] = (IAtom) chiralNeighbours.get(i);
										}
										if (container.getBond((IAtom) chiralNeighbours.get(i), atom).getStereo() == CDKConstants.STEREO_BOND_DOWN)
										{
											sorted[1] = (IAtom) chiralNeighbours.get(i);
										}
									} else
									{
										if (container.getBond((IAtom) chiralNeighbours.get(i), atom).getStereo() == CDKConstants.STEREO_BOND_UP)
										{
											sorted[1] = (IAtom) chiralNeighbours.get(i);
										}
										if (container.getBond((IAtom) chiralNeighbours.get(i), atom).getStereo() == 0)
										{
											sorted[0] = (IAtom) chiralNeighbours.get(i);
										}
										if (container.getBond((IAtom) chiralNeighbours.get(i), atom).getStereo() == CDKConstants.STEREO_BOND_DOWN)
										{
											sorted[2] = (IAtom) chiralNeighbours.get(i);
										}
									}
								}
							}
						}
					}
					if (BondTools.isTetrahedral(container, atom,false) == 2)
					{
						if (container.getBond(parent, atom).getStereo() == CDKConstants.STEREO_BOND_UP)
						{
							for (int i = 0; i < chiralNeighbours.size(); i++)
							{
								if (chiralNeighbours.get(i) != parent)
								{
									if (container.getBond((IAtom) chiralNeighbours.get(i), atom).getStereo() == CDKConstants.STEREO_BOND_DOWN && BondTools.isLeft(((IAtom) chiralNeighbours.get(i)), parent, atom) && !isBondBroken((IAtom) chiralNeighbours.get(i), atom))
									{
										sorted[1] = (IAtom) chiralNeighbours.get(i);
									}
									if (container.getBond((IAtom) chiralNeighbours.get(i), atom).getStereo() == CDKConstants.STEREO_BOND_DOWN && !BondTools.isLeft(((IAtom) chiralNeighbours.get(i)), parent, atom) && !isBondBroken((IAtom) chiralNeighbours.get(i), atom))
									{
										sorted[2] = (IAtom) chiralNeighbours.get(i);
									}
									if (container.getBond((IAtom) chiralNeighbours.get(i), atom).getStereo() == CDKConstants.STEREO_BOND_UP && !isBondBroken((IAtom) chiralNeighbours.get(i), atom))
									{
										sorted[0] = (IAtom) chiralNeighbours.get(i);
									}
								}
							}
						}
						if (container.getBond(parent, atom).getStereo() == CDKConstants.STEREO_BOND_DOWN)
						{
							double angle1 = 0;
							double angle2 = 0;
							IAtom atom1 = null;
							IAtom atom2 = null;
							for (int i = 0; i < chiralNeighbours.size(); i++)
							{
								if (chiralNeighbours.get(i) != parent)
								{
									if (container.getBond((IAtom) chiralNeighbours.get(i), atom).getStereo() == CDKConstants.STEREO_BOND_UP && !isBondBroken((IAtom) chiralNeighbours.get(i), atom))
									{
										if (angle1 == 0)
										{
											angle1 = BondTools.giveAngle(atom, parent, (IAtom) chiralNeighbours.get(i));
											atom1 = (IAtom) chiralNeighbours.get(i);
										} else
										{
											angle2 = BondTools.giveAngle(atom, parent, (IAtom) chiralNeighbours.get(i));
											atom2 = (IAtom) chiralNeighbours.get(i);
										}
									}
									if (container.getBond((IAtom) chiralNeighbours.get(i), atom).getStereo() == CDKConstants.STEREO_BOND_DOWN && !isBondBroken((IAtom) chiralNeighbours.get(i), atom))
									{
										sorted[1] = (IAtom) chiralNeighbours.get(i);
									}
								}
							}
							if (angle1 < angle2)
							{
								sorted[0] = atom2;
								sorted[2] = atom1;
							} else
							{
								sorted[0] = atom1;
								sorted[2] = atom2;
							}
						}
					}
					if (BondTools.isTetrahedral(container, atom,false) == 3)
					{
						if (container.getBond(parent, atom).getStereo() == CDKConstants.STEREO_BOND_UP)
						{
							TreeMap hm = new TreeMap();
							for (int i = 0; i < chiralNeighbours.size(); i++)
							{
								if (chiralNeighbours.get(i) != parent && !isBondBroken((IAtom) chiralNeighbours.get(i), atom))
								{
									hm.put(new Double(BondTools.giveAngle(atom, parent, ((IAtom) chiralNeighbours.get(i)))), Integer.valueOf(i));
								}
							}
							Object[] ohere = hm.values().toArray();
							for (int i = ohere.length - 1; i > -1; i--)
							{
								sorted[i] = ((IAtom) chiralNeighbours.get(((Integer) ohere[i]).intValue()));
							}
						}
						if (container.getBond(parent, atom).getStereo() == 0)
						{
							double angle1 = 0;
							double angle2 = 0;
							IAtom atom1 = null;
							IAtom atom2 = null;
							for (int i = 0; i < chiralNeighbours.size(); i++)
							{
								if (chiralNeighbours.get(i) != parent)
								{
									if (container.getBond((IAtom) chiralNeighbours.get(i), atom).getStereo() == 0 && !isBondBroken((IAtom) chiralNeighbours.get(i), atom))
									{
										if (angle1 == 0)
										{
											angle1 = BondTools.giveAngle(atom, parent, (IAtom) chiralNeighbours.get(i));
											atom1 = (IAtom) chiralNeighbours.get(i);
										} else
										{
											angle2 = BondTools.giveAngle(atom, parent, (IAtom) chiralNeighbours.get(i));
											atom2 = (IAtom) chiralNeighbours.get(i);
										}
									}
									if (container.getBond((IAtom) chiralNeighbours.get(i), atom).getStereo() == CDKConstants.STEREO_BOND_UP && !isBondBroken((IAtom) chiralNeighbours.get(i), atom))
									{
										sorted[0] = (IAtom) chiralNeighbours.get(i);
									}
								}
							}
							if (angle1 < angle2)
							{
								sorted[1] = atom2;
								sorted[2] = atom1;
							} else
							{
								sorted[1] = atom1;
								sorted[2] = atom2;
							}
						}
					}
					if (BondTools.isTetrahedral(container, atom,false) == 4)
					{
						if (container.getBond(parent, atom).getStereo() == CDKConstants.STEREO_BOND_DOWN)
						{
							TreeMap hm = new TreeMap();
							for (int i = 0; i < chiralNeighbours.size(); i++)
							{
								if (chiralNeighbours.get(i) != parent && !isBondBroken((IAtom) chiralNeighbours.get(i), atom))
								{
									hm.put(new Double(BondTools.giveAngle(atom, parent, ((IAtom) chiralNeighbours.get(i)))), Integer.valueOf(i));
								}
							}
							Object[] ohere = hm.values().toArray();
							for (int i = ohere.length - 1; i > -1; i--)
							{
								sorted[i] = ((IAtom) chiralNeighbours.get(((Integer) ohere[i]).intValue()));
							}
						}
						if (container.getBond(parent, atom).getStereo() == 0)
						{
							double angle1 = 0;
							double angle2 = 0;
							IAtom atom1 = null;
							IAtom atom2 = null;
							for (int i = 0; i < chiralNeighbours.size(); i++)
							{
								if (chiralNeighbours.get(i) != parent)
								{
									if (container.getBond((IAtom) chiralNeighbours.get(i), atom).getStereo() == 0 && !isBondBroken((IAtom) chiralNeighbours.get(i), atom))
									{
										if (angle1 == 0)
										{
											angle1 = BondTools.giveAngle(atom, parent, (IAtom) chiralNeighbours.get(i));
											atom1 = (IAtom) chiralNeighbours.get(i);
										} else
										{
											angle2 = BondTools.giveAngle(atom, parent, (IAtom) chiralNeighbours.get(i));
											atom2 = (IAtom) chiralNeighbours.get(i);
										}
									}
									if (container.getBond((IAtom) chiralNeighbours.get(i), atom).getStereo() == CDKConstants.STEREO_BOND_DOWN && !isBondBroken((IAtom) chiralNeighbours.get(i), atom))
									{
										sorted[2] = (IAtom) chiralNeighbours.get(i);
									}
								}
							}
							if (angle1 < angle2)
							{
								sorted[1] = atom2;
								sorted[0] = atom1;
							} else
							{
								sorted[1] = atom1;
								sorted[0] = atom2;
							}
						}
					}
					if (BondTools.isTetrahedral(container, atom,false) == 5)
					{
						if (container.getBond(parent, atom).getStereo() == CDKConstants.STEREO_BOND_DOWN)
						{
							for (int i = 0; i < chiralNeighbours.size(); i++)
							{
								if (chiralNeighbours.get(i) != parent)
								{
									if (container.getBond((IAtom) chiralNeighbours.get(i), atom).getStereo() == CDKConstants.STEREO_BOND_UP)
									{
										sorted[0] = (IAtom) chiralNeighbours.get(i);
									}
									if (container.getBond((IAtom) chiralNeighbours.get(i), atom).getStereo() == 0)
									{
										sorted[2] = (IAtom) chiralNeighbours.get(i);
									}
									if (container.getBond((IAtom) chiralNeighbours.get(i), atom).getStereo() == CDKConstants.STEREO_BOND_DOWN)
									{
										sorted[1] = (IAtom) chiralNeighbours.get(i);
									}
								}
							}
						}
						if (container.getBond(parent, atom).getStereo() == CDKConstants.STEREO_BOND_UP)
						{
							for (int i = 0; i < chiralNeighbours.size(); i++)
							{
								if (chiralNeighbours.get(i) != parent)
								{
									if (container.getBond((IAtom) chiralNeighbours.get(i), atom).getStereo() == CDKConstants.STEREO_BOND_DOWN && BondTools.isLeft(((IAtom) chiralNeighbours.get(i)), parent, atom) && !isBondBroken((IAtom) chiralNeighbours.get(i), atom))
									{
										sorted[0] = (IAtom) chiralNeighbours.get(i);
									}
									if (container.getBond((IAtom) chiralNeighbours.get(i), atom).getStereo() == CDKConstants.STEREO_BOND_DOWN && !BondTools.isLeft(((IAtom) chiralNeighbours.get(i)), parent, atom) && !isBondBroken((IAtom) chiralNeighbours.get(i), atom))
									{
										sorted[2] = (IAtom) chiralNeighbours.get(i);
									}
									if (container.getBond((IAtom) chiralNeighbours.get(i), atom).getStereo() == 0)
									{
										sorted[1] = (IAtom) chiralNeighbours.get(i);
									}
								}
							}
						}
						if (container.getBond(parent, atom).getStereo() == CDKConstants.STEREO_BOND_UNDEFINED || container.getBond(parent, atom).getStereo() == CDKConstants.STEREO_BOND_NONE)
						{
							for (int i = 0; i < chiralNeighbours.size(); i++)
							{
								if (chiralNeighbours.get(i) != parent)
								{
									if (container.getBond((IAtom) chiralNeighbours.get(i), atom).getStereo() == CDKConstants.STEREO_BOND_DOWN && BondTools.isLeft(((IAtom) chiralNeighbours.get(i)), parent, atom) && !isBondBroken((IAtom) chiralNeighbours.get(i), atom))
									{
										sorted[0] = (IAtom) chiralNeighbours.get(i);
									}
									if (container.getBond((IAtom) chiralNeighbours.get(i), atom).getStereo() == CDKConstants.STEREO_BOND_DOWN && !BondTools.isLeft(((IAtom) chiralNeighbours.get(i)), parent, atom) && !isBondBroken((IAtom) chiralNeighbours.get(i), atom))
									{
										sorted[2] = (IAtom) chiralNeighbours.get(i);
									}
									if (container.getBond((IAtom) chiralNeighbours.get(i), atom).getStereo() == CDKConstants.STEREO_BOND_UP)
									{
										sorted[1] = (IAtom) chiralNeighbours.get(i);
									}
								}
							}
						}
					}
					if (BondTools.isTetrahedral(container, atom,false) == 6)
					{
						if (container.getBond(parent, atom).getStereo() == CDKConstants.STEREO_BOND_UP)
						{
							for (int i = 0; i < chiralNeighbours.size(); i++)
							{
								if (chiralNeighbours.get(i) != parent)
								{
									if (container.getBond((IAtom) chiralNeighbours.get(i), atom).getStereo() == CDKConstants.STEREO_BOND_UP)
									{
										sorted[0] = (IAtom) chiralNeighbours.get(i);
									}
									if (container.getBond((IAtom) chiralNeighbours.get(i), atom).getStereo() == 0)
									{
										sorted[2] = (IAtom) chiralNeighbours.get(i);
									}
									if (container.getBond((IAtom) chiralNeighbours.get(i), atom).getStereo() == CDKConstants.STEREO_BOND_DOWN)
									{
										sorted[1] = (IAtom) chiralNeighbours.get(i);
									}
								}
							}
						}
						if (container.getBond(parent, atom).getStereo() == CDKConstants.STEREO_BOND_DOWN)
						{
							for (int i = 0; i < chiralNeighbours.size(); i++)
							{
								if (chiralNeighbours.get(i) != parent)
								{
									if (container.getBond((IAtom) chiralNeighbours.get(i), atom).getStereo() == CDKConstants.STEREO_BOND_UP && BondTools.isLeft(((IAtom) chiralNeighbours.get(i)), parent, atom) && !isBondBroken((IAtom) chiralNeighbours.get(i), atom))
									{
										sorted[2] = (IAtom) chiralNeighbours.get(i);
									}
									if (container.getBond((IAtom) chiralNeighbours.get(i), atom).getStereo() == CDKConstants.STEREO_BOND_UP && !BondTools.isLeft(((IAtom) chiralNeighbours.get(i)), parent, atom) && !isBondBroken((IAtom) chiralNeighbours.get(i), atom))
									{
										sorted[0] = (IAtom) chiralNeighbours.get(i);
									}
									if (container.getBond((IAtom) chiralNeighbours.get(i), atom).getStereo() == 0)
									{
										sorted[1] = (IAtom) chiralNeighbours.get(i);
									}
								}
							}
						}
						if (container.getBond(parent, atom).getStereo() == CDKConstants.STEREO_BOND_UNDEFINED || container.getBond(parent, atom).getStereo() == CDKConstants.STEREO_BOND_NONE)
						{
							for (int i = 0; i < chiralNeighbours.size(); i++)
							{
								if (chiralNeighbours.get(i) != parent)
								{
									if (container.getBond((IAtom) chiralNeighbours.get(i), atom).getStereo() == CDKConstants.STEREO_BOND_UP && BondTools.isLeft(((IAtom) chiralNeighbours.get(i)), parent, atom) && !isBondBroken((IAtom) chiralNeighbours.get(i), atom))
									{
										sorted[2] = (IAtom) chiralNeighbours.get(i);
									}
									if (container.getBond((IAtom) chiralNeighbours.get(i), atom).getStereo() == CDKConstants.STEREO_BOND_UP && !BondTools.isLeft(((IAtom) chiralNeighbours.get(i)), parent, atom) && !isBondBroken((IAtom) chiralNeighbours.get(i), atom))
									{
										sorted[0] = (IAtom) chiralNeighbours.get(i);
									}
									if (container.getBond((IAtom) chiralNeighbours.get(i), atom).getStereo() == CDKConstants.STEREO_BOND_DOWN)
									{
										sorted[1] = (IAtom) chiralNeighbours.get(i);
									}
								}
							}
						}
					}
					if (BondTools.isSquarePlanar(container, atom))
					{
						sorted = new IAtom[3];
						//This produces a U=SP1 order in every case
						TreeMap hm = new TreeMap();
						for (int i = 0; i < chiralNeighbours.size(); i++)
						{
							if (chiralNeighbours.get(i) != parent && !isBondBroken((IAtom) chiralNeighbours.get(i), atom))
							{
								hm.put(new Double(BondTools.giveAngle(atom, parent, ((IAtom) chiralNeighbours.get(i)))), Integer.valueOf(i));
							}
						}
						Object[] ohere = hm.values().toArray();
						for (int i = 0; i < ohere.length; i++)
						{
							sorted[i] = ((IAtom) chiralNeighbours.get(((Integer) ohere[i]).intValue()));
						}
					}
					if (BondTools.isTrigonalBipyramidalOrOctahedral(container, atom)!=0)
					{
						sorted = new IAtom[container.getConnectedAtomsCount(atom) - 1];
						TreeMap hm = new TreeMap();
						if (container.getBond(parent, atom).getStereo() == CDKConstants.STEREO_BOND_UP)
						{
							for (int i = 0; i < chiralNeighbours.size(); i++)
							{
								if (container.getBond(atom, (IAtom) chiralNeighbours.get(i)).getStereo() == 0)
								{
									hm.put(new Double(BondTools.giveAngle(atom, parent, ((IAtom) chiralNeighbours.get(i)))), Integer.valueOf(i));
								}
								if (container.getBond(atom, (IAtom) chiralNeighbours.get(i)).getStereo() == CDKConstants.STEREO_BOND_DOWN)
								{
									sorted[sorted.length - 1] = (IAtom) chiralNeighbours.get(i);
								}
							}
							Object[] ohere = hm.values().toArray();
							for (int i = 0; i < ohere.length; i++)
							{
								sorted[i] = ((IAtom) chiralNeighbours.get(((Integer) ohere[i]).intValue()));
							}
						}
						if (container.getBond(parent, atom).getStereo() == CDKConstants.STEREO_BOND_DOWN)
						{
							for (int i = 0; i < chiralNeighbours.size(); i++)
							{
								if (container.getBond(atom, (IAtom) chiralNeighbours.get(i)).getStereo() == 0)
								{
									hm.put(new Double(BondTools.giveAngle(atom, parent, ((IAtom) chiralNeighbours.get(i)))), Integer.valueOf(i));
								}
								if (container.getBond(atom, (IAtom) chiralNeighbours.get(i)).getStereo() == CDKConstants.STEREO_BOND_UP)
								{
									sorted[sorted.length - 1] = (IAtom) chiralNeighbours.get(i);
								}
							}
							Object[] ohere = hm.values().toArray();
							for (int i = 0; i < ohere.length; i++)
							{
								sorted[i] = ((IAtom) chiralNeighbours.get(((Integer) ohere[i]).intValue()));
							}
						}
						if (container.getBond(parent, atom).getStereo() == 0)
						{
							for (int i = 0; i < chiralNeighbours.size(); i++)
							{
								if (chiralNeighbours.get(i) != parent)
								{
									if (container.getBond(atom, (IAtom) chiralNeighbours.get(i)).getStereo() == 0)
									{
										hm.put(new Double((BondTools.giveAngleFromMiddle(atom, parent, ((IAtom) chiralNeighbours.get(i))))), Integer.valueOf(i));
									}
									if (container.getBond(atom, (IAtom) chiralNeighbours.get(i)).getStereo() == CDKConstants.STEREO_BOND_UP)
									{
										sorted[0] = (IAtom) chiralNeighbours.get(i);
									}
									if (container.getBond(atom, (IAtom) chiralNeighbours.get(i)).getStereo() == CDKConstants.STEREO_BOND_DOWN)
									{
										sorted[sorted.length - 2] = (IAtom) chiralNeighbours.get(i);
									}
								}
							}
							Object[] ohere = hm.values().toArray();
							sorted[sorted.length - 1] = ((IAtom) chiralNeighbours.get(((Integer) ohere[ohere.length - 1]).intValue()));
							if (ohere.length == 2)
							{
								sorted[sorted.length - 3] = ((IAtom) chiralNeighbours.get(((Integer) ohere[0]).intValue()));
								if (BondTools.giveAngleFromMiddle(atom, parent, ((IAtom) chiralNeighbours.get(((Integer) ohere[1]).intValue()))) < 0)
								{
									IAtom dummy = sorted[sorted.length - 2];
									sorted[sorted.length - 2] = sorted[0];
									sorted[0] = dummy;
								}
							}
							if (ohere.length == 3)
							{
								sorted[sorted.length - 3] = sorted[sorted.length - 2];
								sorted[sorted.length - 2] = ((IAtom) chiralNeighbours.get(((Integer) ohere[ohere.length - 2]).intValue()));
								sorted[sorted.length - 4] = ((IAtom) chiralNeighbours.get(((Integer) ohere[ohere.length - 3]).intValue()));
							}
						}
					}
					//This builds an onew[] containing the objects after the center of the chirality in the order given by sorted[]
					if (sorted != null)
					{
						int numberOfAtoms = 3;
						if (BondTools.isTrigonalBipyramidalOrOctahedral(container, atom)!=0)
						{
							numberOfAtoms = container.getConnectedAtomsCount(atom) - 1;
						}
						Object[] omy = new Object[numberOfAtoms];
						Object[] onew = new Object[numberOfAtoms];
						for (int k = getRingOpenings(atom, null).size(); k < numberOfAtoms; k++)
						{
							if (positionInVector + 1 + k - getRingOpenings(atom, null).size() < v.size())
							{
								omy[k] = v.get(positionInVector + 1 + k - getRingOpenings(atom, null).size());
							}
						}
						for (int k = 0; k < sorted.length; k++)
						{
							if (sorted[k] != null)
							{
								for (int m = 0; m < omy.length; m++)
								{
									if (omy[m] instanceof IAtom)
									{
										if (omy[m] == sorted[k])
										{
											onew[k] = omy[m];
										}
									} else
									{
										if (omy[m] == null)
										{
											onew[k] = null;
										} else
										{
											if (((List) omy[m]).get(0) == sorted[k])
											{
												onew[k] = omy[m];
											}
										}
									}
								}
							} else
							{
								onew[k] = null;
							}
						}
						//This is a workaround for 3624.MOL.2 I don't have a better solution currently
						boolean doubleentry = false;
						for (int m = 0; m < onew.length; m++)
						{
							for (int k = 0; k < onew.length; k++)
							{
								if (m != k && onew[k] == onew[m])
								{
									doubleentry = true;
								}
							}
						}
						if (!doubleentry)
						{
							//Make sure that the first atom in onew is the first one in the original smiles order. This is important to have a canonical smiles.
							if (positionInVector + 1 < v.size())
							{
								Object atomAfterCenterInOriginalSmiles = v.get(positionInVector + 1);
								int l = 0;
								while (onew[0] != atomAfterCenterInOriginalSmiles)
								{
									Object placeholder = onew[onew.length - 1];
									for (int k = onew.length - 2; k > -1; k--)
									{
										onew[k + 1] = onew[k];
									}
									onew[0] = placeholder;
									l++;
									if (l > onew.length)
									{
										break;
									}
								}
							}
							//This cares about ring openings. Here the ring closure (represendted by a figure) must be the first atom. In onew the closure is null.
							if (getRingOpenings(atom, null).size() > 0)
							{
								int l = 0;
								while (onew[0] != null)
								{
									Object placeholder = onew[0];
									for (int k = 1; k < onew.length; k++)
									{
										onew[k - 1] = onew[k];
									}
									onew[onew.length - 1] = placeholder;
									l++;
									if (l > onew.length)
									{
										break;
									}
								}
							}
							//The last in onew is a vector: This means we need to exchange the rest of the original smiles with the rest of this vector.
							if (onew[numberOfAtoms - 1] instanceof List)
							{
								for (int i = 0; i < numberOfAtoms; i++)
								{
									if (onew[i] instanceof IAtom)
									{
										List vtemp = new Vector();
										vtemp.add(onew[i]);
										for (int k = positionInVector + 1 + numberOfAtoms; k < v.size(); k++)
										{
											vtemp.add(v.get(k));
										}
										onew[i] = vtemp;
										for (int k = v.size() - 1; k > positionInVector + 1 + numberOfAtoms - 1; k--)
										{
											v.remove(k);
										}
										for (int k = 1; k < ((List) onew[numberOfAtoms - 1]).size(); k++)
										{
											v.add(((List) onew[numberOfAtoms - 1]).get(k));
										}
										onew[numberOfAtoms - 1] = ((List) onew[numberOfAtoms - 1]).get(0);
										break;
									}
								}
							}
							//Put the onew objects in the original Vector
							int k = 0;
							for (int m = 0; m < onew.length; m++)
							{
								if (onew[m] != null)
								{
									v.set(positionInVector + 1 + k, onew[m]);
									k++;
								}
							}
						}
					}
				}
				parent = atom;
			} else
			{
				//Have Vector
				//logger.debug("in parseChain after else");
				boolean brackets = true;
				List result = new Vector();
				addAtoms((List) o, result);
				if (isRingOpening(parent, result) && container.getConnectedBondsCount(parent) < 4)
				{
					brackets = false;
				}
				if (brackets)
				{
					buffer.append('(');
				}
				parseChain((List) o, buffer, container, parent, chiral, doubleBondConfiguration, atomsInOrderOfSmiles, useAromaticity);
				if (brackets)
				{
					buffer.append(')');
				}
			}

			positionInVector++;
			//logger.debug("in parseChain after positionVector++");
		}
	}


	/**
	 *  Append the symbol for the bond order between <code>a1</code> and <code>a2</code>
	 *  to the <code>line</code>.
	 *
	 *@param  line           the StringBuffer that the bond symbol is appended to.
	 *@param  a1             Atom participating in the bond.
	 *@param  a2             Atom participating in the bond.
	 *@param  atomContainer  the AtomContainer that the SMILES string is generated
	 *      for.
   	 *@param useAromaticity				true=aromaticity or sp2 will trigger lower case letters, wrong=only sp2
	 */
	private void parseBond(StringBuffer line, IAtom a1, IAtom a2, IAtomContainer atomContainer, boolean useAromaticity)
	{
		//logger.debug("in parseBond()");
		if (useAromaticity && a1.getFlag(CDKConstants.ISAROMATIC) && a2.getFlag(CDKConstants.ISAROMATIC))
		{
			return;
		}
		if (atomContainer.getBond(a1, a2) == null)
		{
			return;
		}
		IBond.Order type = atomContainer.getBond(a1, a2).getOrder();
		if (type == IBond.Order.SINGLE) {
		} else if (type == IBond.Order.DOUBLE) {
			line.append("=");
		} else if (type == IBond.Order.TRIPLE) {
			line.append("#");
		} else {
			// //logger.debug("Unknown bond type");
		}
	}


	/**
	 *  Generates the SMILES string for the atom
	 *
	 *@param  a                        the atom to generate the SMILES for.
	 *@param  buffer                   the string buffer that the atom is to be
	 *      apended to.
	 *@param  container                the AtomContainer to analyze.
	 *@param  chiral                   is a chiral smiles wished?
	 *@param  parent                   the atom we came from.
	 *@param  atomsInOrderOfSmiles     a vector containing the atoms in the order
	 *      they are in the smiles.
	 *@param  currentChain             The chain we currently deal with.
   	 *@param useAromaticity				true=aromaticity or sp2 will trigger lower case letters, wrong=only sp2
	 */
	private void parseAtom(IAtom a, StringBuffer buffer, IAtomContainer container, boolean chiral, boolean[] doubleBondConfiguration, IAtom parent, List atomsInOrderOfSmiles, List currentChain, boolean useAromaticity)
	{
		String symbol = a.getSymbol();
		boolean stereo = BondTools.isStereo(container, a);
		boolean brackets = symbol.equals("B") || symbol.equals("C") || symbol.equals("N") || symbol.equals("O") || symbol.equals("P") || symbol.equals("S") || symbol.equals("F") || symbol.equals("Br") || symbol.equals("I") || symbol.equals("Cl");
		brackets = !brackets;
		//logger.debug("in parseAtom()");
		//Deal with the start of a double bond configuration
		if (isStartOfDoubleBond(container, a, parent, doubleBondConfiguration))
		{
			buffer.append('/');
		}

		if (a instanceof IPseudoAtom)
		{
			buffer.append("[*]");
		} else
		{
			String mass = generateMassString(a);
			brackets = brackets | !mass.equals("");

			String charge = generateChargeString(a);
			brackets = brackets | !charge.equals("");

			if (chiral && stereo && (BondTools.isTrigonalBipyramidalOrOctahedral(container, a)!=0 || BondTools.isSquarePlanar(container, a) || BondTools.isTetrahedral(container, a,false) != 0 || BondTools.isSquarePlanar(container, a)))
			{
				brackets = true;
			}
			if (brackets)
			{
				buffer.append('[');
			}
			buffer.append(mass);
			if ((useAromaticity && a.getFlag(CDKConstants.ISAROMATIC)))
			{
                // we put in a special check for N.planar3 cases such
                // as for indole and pyrrole, which require an explicit
                // H on the nitrogen
                if (a.getSymbol().equals("N") && a.getHybridization() == IAtomType.Hybridization.PLANAR3) {
                    buffer.append("[").append(a.getSymbol().toLowerCase()).append("H]");
                } else buffer.append(a.getSymbol().toLowerCase());
			} else
			{
				buffer.append(symbol);
			}
			if (a.getProperty(RING_CONFIG) != null && a.getProperty(RING_CONFIG).equals(UP))
			{
				buffer.append('/');
			}
			if (a.getProperty(RING_CONFIG) != null && a.getProperty(RING_CONFIG).equals(DOWN))
			{
				buffer.append('\\');
			}
			if (chiral && stereo && (BondTools.isTrigonalBipyramidalOrOctahedral(container, a)!=0 || BondTools.isSquarePlanar(container, a) || BondTools.isTetrahedral(container, a,false) != 0))
			{
				buffer.append('@');
			}
			if (chiral && stereo && BondTools.isSquarePlanar(container, a))
			{
				buffer.append("SP1");
			}
			//chiral
			//hcount
			buffer.append(charge);
			if (brackets)
			{
				buffer.append(']');
			}
		}
		//logger.debug("in parseAtom() after dealing with Pseudoatom or not");
		//Deal with the end of a double bond configuration
		if (isEndOfDoubleBond(container, a, parent, doubleBondConfiguration))
		{
			IAtom viewFrom = null;
			for (int i = 0; i < currentChain.size(); i++)
			{
				if (currentChain.get(i) == parent)
				{
					int k = i - 1;
					while (k > -1)
					{
						if (currentChain.get(k) instanceof IAtom)
						{
							viewFrom = (IAtom) currentChain.get(k);
							break;
						}
						k--;
					}
				}
			}
			if (viewFrom == null)
			{
				for (int i = 0; i < atomsInOrderOfSmiles.size(); i++)
				{
					if (atomsInOrderOfSmiles.get(i) == parent)
					{
						viewFrom = (IAtom) atomsInOrderOfSmiles.get(i - 1);
					}
				}
			}
			boolean afterThisAtom = false;
			IAtom viewTo = null;
			for (int i = 0; i < currentChain.size(); i++)
			{
				if (afterThisAtom && currentChain.get(i) instanceof IAtom)
				{
					viewTo = (IAtom) currentChain.get(i);
					break;
				}
				if (afterThisAtom && currentChain.get(i) instanceof List)
				{
					viewTo = (IAtom) ((List) currentChain.get(i)).get(0);
					break;
				}
				if (a == currentChain.get(i))
				{
					afterThisAtom = true;
				}
			}
      try{
        if (BondTools.isCisTrans(viewFrom,a,parent,viewTo,container))
        {
          buffer.append('\\');
        } else
        {
          buffer.append('/');
        }
      }catch(CDKException ex){
        //If the user wants a double bond configuration, where there is none, we ignore this.
      }
		}
		List v = new Vector();
		Iterator it = getRingOpenings(a, v).iterator();
		Iterator it2 = v.iterator();
		//logger.debug("in parseAtom() after checking for Ring openings");
		while (it.hasNext())
		{
			Integer integer = (Integer) it.next();
			IAtom a2=(IAtom) it2.next();
			IBond b = container.getBond(a2, a);
			IBond.Order type = b.getOrder();
			if (!(useAromaticity && a.getFlag(CDKConstants.ISAROMATIC) && a2.getFlag(CDKConstants.ISAROMATIC))){
				if (type == IBond.Order.DOUBLE) {
					buffer.append("=");
				} else if (type == IBond.Order.TRIPLE) {
					buffer.append("#");
				}
			}
            if (integer >= 10) buffer.append("%"+integer);
            else buffer.append(integer);
		}
		atomsInOrderOfSmiles.add(a);
		//logger.debug("End of parseAtom()");
	}


	/**
	 *  Creates a string for the charge of atom <code>a</code>. If the charge is 1
	 *  + is returned if it is -1 - is returned. The positive values all have + in
	 *  front of them.
	 *
	 *@return    string representing the charge on <code>a</code>
	 */
	private String generateChargeString(IAtom a)
	{
		int charge = a.getFormalCharge() == CDKConstants.UNSET ? 0 : a.getFormalCharge().intValue();
		StringBuffer buffer = new StringBuffer(3);
		if (charge > 0)
		{
			//Positive
			buffer.append('+');
			if (charge > 1)
			{
				buffer.append(charge);
			}
		} else if (charge < 0)
		{
			//Negative
			if (charge == -1)
			{
				buffer.append('-');
			} else
			{
				buffer.append(charge);
			}
		}
		return buffer.toString();
	}


	/**
	 *  Creates a string containing the mass of the atom <code>a</code>. If the
	 *  mass is the same as the majour isotope an empty string is returned.
	 *
	 *@param  a  the atom to create the mass
	 */
	private String generateMassString(IAtom a)
	{
		if (isotopeFactory == null) setupIsotopeFactory(a.getBuilder());

        if (a instanceof IPseudoAtom) return Integer.toString(a.getMassNumber());

        IIsotope majorIsotope = isotopeFactory.getMajorIsotope(a.getSymbol());
		if (majorIsotope.getMassNumber() == a.getMassNumber())
		{
			return "";
		} else if (a.getMassNumber() == null)
		{
			return "";
		} else
		{
			return Integer.toString(a.getMassNumber());
		}
	}


	private void setupIsotopeFactory(IChemObjectBuilder builder) {
		try {
			isotopeFactory = IsotopeFactory.getInstance(builder);
		} catch (IOException e) {
			e.printStackTrace();
		}
    }


	class BrokenBond
	{

		/**
		 *  The atoms which close the ring
		 */
		private org.openscience.cdk.interfaces.IAtom a1, a2;

		/**
		 *  The number of the marker
		 */
		private int marker;


		/**
		 *  Construct a BrokenBond between <code>a1</code> and <code>a2</code> with
		 *  the marker <code>marker</code>.
		 *
		 *@param  marker  the ring closure marker. (Great comment!)
		 */
		BrokenBond(org.openscience.cdk.interfaces.IAtom a1, org.openscience.cdk.interfaces.IAtom a2, int marker)
		{
			this.a1 = a1;
			this.a2 = a2;
			this.marker = marker;
		}


		/**
		 *  Getter method for a1 property
		 *
		 *@return    The a1 value
		 */
		public org.openscience.cdk.interfaces.IAtom getA1()
		{
			return a1;
		}


		/**
		 *  Getter method for a2 property
		 *
		 *@return    The a2 value
		 */
		public org.openscience.cdk.interfaces.IAtom getA2()
		{
			return a2;
		}


		/**
		 *  Getter method for marker property
		 *
		 *@return    The marker value
		 */
		public int getMarker()
		{
			return marker;
		}


		public String toString()
		{
			return Integer.toString(marker);
		}


		public boolean equals(Object o)
		{
			if (!(o instanceof BrokenBond))
			{
				return false;
			}
			BrokenBond bond = (BrokenBond) o;
			return (a1.equals(bond.getA1()) && a2.equals(bond.getA2())) || (a1.equals(bond.getA2()) && a2.equals(bond.getA1()));
		}
	}


	/**
	 *  Returns the current AllRingsFinder instance
	 *
	 *@return   the current AllRingsFinder instance
	 */
	public AllRingsFinder getRingFinder()
	{
		return ringFinder;
	}


	/**
	 *  Sets the current AllRingsFinder instance
	 * Use this if you want to customize the timeout for 
	 * the AllRingsFinder. AllRingsFinder is stopping its 
	 * quest to find all rings after a default of 5 seconds.
	 *
	 * @see org.openscience.cdk.ringsearch.AllRingsFinder
	 * 
	 * @param  ringFinder  The value to assign ringFinder.
	 */
	public void setRingFinder(AllRingsFinder ringFinder)
	{
		this.ringFinder = ringFinder;
	}

	/**
     * Indicates whether output should be an aromatic SMILES.
     *
	 * @param useAromaticityFlag if false only SP2-hybridized atoms will be lower case (default),
     * true=SP2 or aromaticity trigger lower case
	 */
    @TestMethod("testSFBug956923")
    public void setUseAromaticityFlag(boolean useAromaticityFlag) {
		this.useAromaticityFlag = useAromaticityFlag;
	}

}<|MERGE_RESOLUTION|>--- conflicted
+++ resolved
@@ -83,10 +83,6 @@
  * @cdk.keyword    SMILES, generator
  * @cdk.module     smiles
  * @cdk.svnrev  $Revision$
-<<<<<<< HEAD
- * @cdk.bug        1535055
-=======
->>>>>>> 0d36ceb9
  * @cdk.bug        1793446
  */
 @TestClass("org.openscience.cdk.smiles.SmilesGeneratorTest")
