--- conflicted
+++ resolved
@@ -60,11 +60,7 @@
     /**
      * calculate the stabilization of orbitals when they contain deficiency of charge.
      *
-<<<<<<< HEAD
-     * @param container  IAtomContainer
-=======
      * @param atomContainer  IAtomContainer
->>>>>>> 0d36ceb9
      * @param atom       IAtom for which effective atom StabilizationCharges 
      *                   factor should be calculated     
      * 
