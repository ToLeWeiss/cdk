/* $Revision$ $Author$ $Date$    
 * 
 * Copyright (C) 2004-2007  The Chemistry Development Kit (CDK) project
 * 
 * Contact: cdk-devel@lists.sourceforge.net
 * 
 * This program is free software; you can redistribute it and/or
 * modify it under the terms of the GNU Lesser General Public License
 * as published by the Free Software Foundation; either version 2.1
 * of the License, or (at your option) any later version.
 * 
 * This program is distributed in the hope that it will be useful,
 * but WITHOUT ANY WARRANTY; without even the implied warranty of
 * MERCHANTABILITY or FITNESS FOR A PARTICULAR PURPOSE.  See the
 * GNU Lesser General Public License for more details.
 * 
 * You should have received a copy of the GNU Lesser General Public License
 * along with this program; if not, write to the Free Software
 * Foundation, Inc., 51 Franklin St, Fifth Floor, Boston, MA 02110-1301 USA. 
 */
package org.openscience.cdk;

import org.junit.Assert;
import org.junit.BeforeClass;
import org.junit.Test;
import org.openscience.cdk.interfaces.IAtomContainerSet;
import org.openscience.cdk.interfaces.AbstractAtomContainerSetTest;
import org.openscience.cdk.interfaces.IChemObject;
import org.openscience.cdk.interfaces.ITestObjectBuilder;

/**
 * Checks the functionality of the MoleculeSet class.
 *
 * @cdk.module test-data
 *
 * @see org.openscience.cdk.MoleculeSet
 */
<<<<<<< HEAD
<<<<<<< HEAD:src/test/org/openscience/cdk/AtomContainerSetTest.java
public class AtomContainerSetTest extends ChemObjectTest {
=======
public class AtomContainerSetTest extends CDKTestCase {
>>>>>>> bbc19522071c1b78697779bddcd7509e9314667e:src/test/org/openscience/cdk/AtomContainerSetTest.java
=======
public class AtomContainerSetTest extends AbstractAtomContainerSetTest {
>>>>>>> fdf0464b

    @BeforeClass public static void setUp() {
        setTestObjectBuilder(
            new ITestObjectBuilder() {
                public IChemObject newTestObject() {
                    return new AtomContainerSet();
                }
            }
        );
    }

    @Test public void testAtomContainerSet() {
        IAtomContainerSet som = new AtomContainerSet();
        Assert.assertNotNull(som);
        Assert.assertEquals(0, som.getAtomContainerCount());
    }
    
}<|MERGE_RESOLUTION|>--- conflicted
+++ resolved
@@ -35,15 +35,7 @@
  *
  * @see org.openscience.cdk.MoleculeSet
  */
-<<<<<<< HEAD
-<<<<<<< HEAD:src/test/org/openscience/cdk/AtomContainerSetTest.java
-public class AtomContainerSetTest extends ChemObjectTest {
-=======
-public class AtomContainerSetTest extends CDKTestCase {
->>>>>>> bbc19522071c1b78697779bddcd7509e9314667e:src/test/org/openscience/cdk/AtomContainerSetTest.java
-=======
 public class AtomContainerSetTest extends AbstractAtomContainerSetTest {
->>>>>>> fdf0464b
 
     @BeforeClass public static void setUp() {
         setTestObjectBuilder(
