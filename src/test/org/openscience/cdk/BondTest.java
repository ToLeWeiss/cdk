--- conflicted
+++ resolved
@@ -39,17 +39,7 @@
  * @cdk.module test-data
  * @see org.openscience.cdk.Bond
  */
-<<<<<<< HEAD
-<<<<<<< HEAD:src/test/org/openscience/cdk/BondTest.java
-public class BondTest extends ElectronContainerTest {
-=======
-public class BondTest extends CDKTestCase {
->>>>>>> bbc19522071c1b78697779bddcd7509e9314667e:src/test/org/openscience/cdk/BondTest.java
-
-    protected static IChemObjectBuilder builder;
-=======
 public class BondTest extends AbstractBondTest {
->>>>>>> fdf0464b
 
     @BeforeClass
     public static void setUp() {
