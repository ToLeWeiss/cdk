--- conflicted
+++ resolved
@@ -38,15 +38,7 @@
  *
  * @cdk.module test-data
  */
-<<<<<<< HEAD
-<<<<<<< HEAD:src/test/org/openscience/cdk/ChemFileTest.java
-public class ChemFileTest extends ChemObjectTest {
-=======
-public class ChemFileTest extends CDKTestCase {
->>>>>>> bbc19522071c1b78697779bddcd7509e9314667e:src/test/org/openscience/cdk/ChemFileTest.java
-=======
 public class ChemFileTest extends AbstractChemFileTest {
->>>>>>> fdf0464b
 
     @BeforeClass public static void setUp() {
         setTestObjectBuilder(new ITestObjectBuilder() {
