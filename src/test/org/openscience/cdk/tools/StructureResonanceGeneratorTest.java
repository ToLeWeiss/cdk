/* $Revision$ $Author$ $Date$
 *
 * Copyright (C) 2004-2007  Miguel Rojas <miguel.rojas@uni-koeln.de>
 * 
 * Contact: cdk-devel@lists.sourceforge.net
 * 
 * This program is free software; you can redistribute it and/or
 * modify it under the terms of the GNU Lesser General Public License
 * as published by the Free Software Foundation; either version 2.1
 * of the License, or (at your option) any later version.
 * 
 * This program is distributed in the hope that it will be useful,
 * but WITHOUT ANY WARRANTY; without even the implied warranty of
 * MERCHANTABILITY or FITNESS FOR A PARTICULAR PURPOSE.  See the
 * GNU Lesser General Public License for more details.
 * 
 * You should have received a copy of the GNU Lesser General Public License
 * along with this program; if not, write to the Free Software
 * Foundation, Inc., 51 Franklin St, Fifth Floor, Boston, MA 02110-1301 USA. 
 */
package org.openscience.cdk.tools;

import java.util.ArrayList;
import java.util.Iterator;
import java.util.List;

import org.junit.Assert;
import org.junit.Test;
import org.openscience.cdk.Atom;
import org.openscience.cdk.CDKConstants;
import org.openscience.cdk.LonePair;
import org.openscience.cdk.CDKTestCase;
import org.openscience.cdk.SingleElectron;
import org.openscience.cdk.aromaticity.CDKHueckelAromaticityDetector;
import org.openscience.cdk.exception.CDKException;
import org.openscience.cdk.interfaces.IAtom;
import org.openscience.cdk.interfaces.IAtomContainer;
import org.openscience.cdk.interfaces.IAtomContainerSet;
import org.openscience.cdk.interfaces.IBond;
import org.openscience.cdk.interfaces.IChemObjectBuilder;
import org.openscience.cdk.interfaces.IMolecule;
import org.openscience.cdk.interfaces.IMoleculeSet;
import org.openscience.cdk.isomorphism.UniversalIsomorphismTester;
import org.openscience.cdk.isomorphism.matchers.QueryAtomContainer;
import org.openscience.cdk.isomorphism.matchers.QueryAtomContainerCreator;
import org.openscience.cdk.nonotify.NoNotificationChemObjectBuilder;
import org.openscience.cdk.reaction.IReactionProcess;
import org.openscience.cdk.reaction.type.HeterolyticCleavagePBReaction;
import org.openscience.cdk.reaction.type.HyperconjugationReaction;
import org.openscience.cdk.reaction.type.PiBondingMovementReaction;
import org.openscience.cdk.reaction.type.RearrangementAnionReaction;
import org.openscience.cdk.reaction.type.RearrangementCationReaction;
import org.openscience.cdk.reaction.type.RearrangementLonePairReaction;
import org.openscience.cdk.reaction.type.RearrangementRadicalReaction;
import org.openscience.cdk.reaction.type.SharingLonePairReaction;
import org.openscience.cdk.reaction.type.parameters.IParameterReact;
import org.openscience.cdk.reaction.type.parameters.SetReactionCenter;
import org.openscience.cdk.templates.MoleculeFactory;
import org.openscience.cdk.tools.manipulator.AtomContainerManipulator;

/**
* TestSuite that runs all tests.
*
* @cdk.module test-reaction
*/
public class StructureResonanceGeneratorTest  extends CDKTestCase{

	private final static  IChemObjectBuilder builder = NoNotificationChemObjectBuilder.getInstance();
    LonePairElectronChecker lpcheck = new LonePairElectronChecker();
	/**
	 * Constructor of the StructureResonanceGeneratorTest.
	 */
	public StructureResonanceGeneratorTest() {
        super();
    }
	/**
	 * A unit test suite for JUnit.
	 *
	 * @return    The test suite
	 */
    @Test public void testStructureResonanceGenerator()	{
    	
		Assert.assertNotNull(new StructureResonanceGenerator());
	}
    /**
	 * A unit test suite for JUnit.
	 *
	 * @return    The test suite
	 */
    @Test public void testStructureResonanceGenerator_boolean()	{
    	
		Assert.assertNotNull(new StructureResonanceGenerator(true));
	}
    /**
	 * A unit test suite for JUnit
	 *
	 * @return    The test suite
	 */
    @Test public void testGetReactions(){
    	
		Assert.assertNotNull(new StructureResonanceGenerator().getReactions());
	}

    /**
	 * A unit test suite for JUnit.
	 *
	 * @return    The test suite
	 */
    @Test public void testSetDefaultReactions(){
    	StructureResonanceGenerator sRG = new StructureResonanceGenerator();
		
		List<IReactionProcess> reactionList = sRG.getReactions();
		Assert.assertNotNull(reactionList);
		
		Assert.assertEquals(6, reactionList.size());
		
		SharingLonePairReaction slReaction = (SharingLonePairReaction)reactionList.get(0);
		Assert.assertEquals(1, slReaction.getParameterList().size());
		List<IParameterReact> objects = slReaction.getParameterList();
		for(Iterator<IParameterReact> it = objects.iterator(); it.hasNext();){
			IParameterReact object = it.next();
<<<<<<< HEAD
			System.out.println(object.isSetParameter());
=======
>>>>>>> 0d36ceb9
			if(object instanceof SetReactionCenter)
				Assert.assertFalse((Boolean) object.isSetParameter());
		}
		
		PiBondingMovementReaction pBReaction = (PiBondingMovementReaction)reactionList.get(1);
		Assert.assertEquals(1, pBReaction.getParameterList().size());
		objects = pBReaction.getParameterList();
		for(Iterator<IParameterReact> it = objects.iterator(); it.hasNext();){
			IParameterReact object = it.next();
			if(object instanceof SetReactionCenter)
				Assert.assertFalse((Boolean) object.isSetParameter());
		}
		
		RearrangementAnionReaction raReaction = (RearrangementAnionReaction)reactionList.get(2);
		Assert.assertEquals(1, raReaction.getParameterList().size());
		objects = raReaction.getParameterList();
		for(Iterator<IParameterReact> it = objects.iterator(); it.hasNext();){
			IParameterReact object = it.next();
			if(object instanceof SetReactionCenter)
				Assert.assertFalse((Boolean) object.isSetParameter());
		}
		
		RearrangementCationReaction rcReaction = (RearrangementCationReaction)reactionList.get(3);
		Assert.assertEquals(1, rcReaction.getParameterList().size());
		objects = rcReaction.getParameterList();
		for(Iterator<IParameterReact> it = objects.iterator(); it.hasNext();){
			IParameterReact object = it.next();
			if(object instanceof SetReactionCenter)
				Assert.assertFalse((Boolean) object.isSetParameter());
		}
		
		RearrangementLonePairReaction lnReaction = (RearrangementLonePairReaction)reactionList.get(4);
		Assert.assertEquals(1, lnReaction.getParameterList().size());
		objects = lnReaction.getParameterList();
		for(Iterator<IParameterReact> it = objects.iterator(); it.hasNext();){
			IParameterReact object = it.next();
			if(object instanceof SetReactionCenter)
				Assert.assertFalse((Boolean) object.isSetParameter());
		}
		
		RearrangementRadicalReaction rrReaction = (RearrangementRadicalReaction)reactionList.get(5);
		Assert.assertEquals(1, rrReaction.getParameterList().size());
		objects = rrReaction.getParameterList();
		for(Iterator<IParameterReact> it = objects.iterator(); it.hasNext();){
			IParameterReact object = it.next();
			if(object instanceof SetReactionCenter)
				Assert.assertFalse((Boolean) object.isSetParameter());
		}
		
	}
    /**
	 * A unit test suite for JUnit.
	 *
	 * @return    The test suite
	 * @throws CDKException 
	 */
    @Test public void testSetReactions_List() throws CDKException{

    	StructureResonanceGenerator sRG = new StructureResonanceGenerator();
		List<IReactionProcess> reactionList = sRG.getReactions();
		Assert.assertNotNull(reactionList);
		
		Assert.assertEquals(6, reactionList.size());
		
		// put only one reaction more.
		List<IReactionProcess> newReactionList = new ArrayList<IReactionProcess>();
		
		IReactionProcess reaction  = new HyperconjugationReaction();
		newReactionList.add(reaction);

		sRG.setReactions(newReactionList);

		Assert.assertEquals(1, sRG.getReactions().size());
		
    }
//    
//    /**
//	 * <p>A unit test suite for JUnit: Resonance - CC(=[O*+])C=O</p>
//	 * <p>CC(=[O*+])C=O <=> C[C+]([O*])C=O <=> CC([O*])=CO <=> CC(=O)[C*][O+] <=> CC(=O)C=[O*+]</p>
//	 *
//	 * @return    The test suite
//	 */
//	@Test public void testGetAllStructures_IAtomContainer() throws Exception {
//		IMolecule molecule = (new SmilesParser(org.openscience.cdk.DefaultChemObjectBuilder.getInstance())).parseSmiles("CC(=O)C=O");
//        addExplicitHydrogens(molecule);
//		AtomContainerManipulator.percieveAtomTypesAndConfigureAtoms(molecule);
//        LonePairElectronChecker lpcheck = new LonePairElectronChecker();
//        lpcheck.saturate(molecule);
//		
//        IAtom atom =  molecule.getAtom(2);
//        molecule.addSingleElectron(new SingleElectron(atom));
//        atom.setFormalCharge(1);
//        List<ILonePair> selectron = molecule.getConnectedLonePairsList(atom);
//		molecule.removeLonePair(selectron.get(0));
//        SmilesGenerator sg = new SmilesGenerator();
//		System.out.println("> "+sg.createSMILES(molecule));
//		makeSureAtomTypesAreRecognized(molecule);
//
//		StructureResonanceGenerator gRI = new StructureResonanceGenerator(true,true,true,true,false,false,-1);
//		IAtomContainerSet setOfMolecules = gRI.getAllStructures(molecule);
//		for(int i = 0; i < setOfMolecules.getAtomContainerCount(); i++)
//			System.out.println("> "+sg.createSMILES((IMolecule) setOfMolecules.getAtomContainer(i)));
//		
//		
//		Iterator<IAtomContainer> containers = setOfMolecules.atomContainers();
//		SmilesGenerator smiGen = new SmilesGenerator();
//		while (containers.hasNext()) {
//			System.out.println(smiGen.createSMILES(new Molecule(containers.next())));
//		}
//		Assert.assertEquals(8,setOfMolecules.getAtomContainerCount());
//		
//		/*1*/
//        IMolecule molecule1 = (new SmilesParser(org.openscience.cdk.DefaultChemObjectBuilder.getInstance())).parseSmiles("C[C+](O)C=O");
//        for(int i = 0; i < 4; i++)
//			molecule1.addAtom(new Atom("H"));
//		molecule1.addBond(0, 5, IBond.Order.SINGLE);
//	    molecule1.addBond(0, 6, IBond.Order.SINGLE);
//	    molecule1.addBond(0, 7, IBond.Order.SINGLE);
//	    molecule1.addBond(3, 8, IBond.Order.SINGLE);
//        lpcheck.saturate(molecule1);
//        IAtom atom1 =  molecule1.getAtom(2);
//        molecule1.addSingleElectron(new SingleElectron(atom1));
//        QueryAtomContainer qAC = QueryAtomContainerCreator.createSymbolAndChargeQueryContainer(molecule1);
//		Assert.assertTrue(UniversalIsomorphismTester.isIsomorph(setOfMolecules.getAtomContainer(1),qAC));
//		
////		/*2*/
////		Molecule molecule2 = (new SmilesParser()).parseSmiles("CC(O)=CO");
////		for(int i = 0; i < 4; i++)
////			molecule2.addAtom(new Atom("H"));
////		molecule2.addBond(0, 5, IBond.Order.SINGLE);
////	    molecule2.addBond(0, 6, IBond.Order.SINGLE);
////	    molecule2.addBond(0, 7, IBond.Order.SINGLE);
////	    molecule2.addBond(3, 8, IBond.Order.SINGLE);
////        lpcheck.newSaturate(molecule2);
////		IAtom atom2a =  molecule2.getAtom(2);
////		molecule2.addElectronContainer(new SingleElectron(atom2a));
////
////		IAtom atom2b =  molecule2.getAtom(4);
////		atom2b.setHydrogenCount(0);
////		atom2b.setFormalCharge(1);
////		
////		qAC = QueryAtomContainerCreator.createSymbolAndChargeQueryContainer(molecule2);
////		Assert.assertTrue(UniversalIsomorphismTester.isIsomorph(setOfMolecules.getAtomContainer(3),qAC));
//	}
//
//	private void makeSureAtomTypesAreRecognized(IMolecule molecule)
//            throws CDKException {
//	    Iterator<IAtom> atoms = molecule.atoms();
//		CDKAtomTypeMatcher matcher = CDKAtomTypeMatcher.getInstance(molecule.getBuilder());
//		while (atoms.hasNext()) {
//			IAtom nextAtom = atoms.next();
//			Assert.assertNotNull(
//				"Missing atom type for: " + nextAtom, 
//				matcher.findMatchingAtomType(molecule, nextAtom)
//			);
//		}
//    }
//	/**
//	 * A unit test suite for JUnit: Resonance CC(=[O*+])C=O <=> CC(=O)C=[O*+]
//	 *
//	 * @return    The test suite
//	 */
//	@Test public void testGetStructures_IAtomContainer() throws Exception {
//		IMolecule molecule = (new SmilesParser(org.openscience.cdk.DefaultChemObjectBuilder.getInstance())).parseSmiles("CC(=O)C=O");
//        addExplicitHydrogens(molecule);
//		AtomContainerManipulator.percieveAtomTypesAndConfigureAtoms(molecule);
//        LonePairElectronChecker lpcheck = new LonePairElectronChecker();
//        lpcheck.saturate(molecule);
//		
//        IAtom atom =  molecule.getAtom(2);
//        molecule.addSingleElectron(new SingleElectron(atom));
//        atom.setFormalCharge(1);
//        List<ILonePair> selectron = molecule.getConnectedLonePairsList(atom);
//		molecule.removeLonePair(selectron.get(selectron.size()-1));
//		makeSureAtomTypesAreRecognized(molecule);
//
//		StructureResonanceGenerator gRI = new StructureResonanceGenerator();
//		IAtomContainerSet setOfMolecules = gRI.getStructures(molecule);
//
//		Assert.assertEquals(2,setOfMolecules.getAtomContainerCount());
//		
//		IMolecule molecule1 = (new SmilesParser(org.openscience.cdk.DefaultChemObjectBuilder.getInstance())).parseSmiles("CC(=O)C=O");
//		addExplicitHydrogens(molecule1);
//		lpcheck.saturate(molecule1);
//		IAtom atom1 =  molecule1.getAtom(4);
//		molecule1.addSingleElectron(new SingleElectron(atom1));	
//		selectron = molecule1.getConnectedLonePairsList(atom1);
//		molecule1.removeLonePair((ILonePair)selectron.get(0));
//		atom1.setFormalCharge(1);
//		
//
//		QueryAtomContainer qAC = QueryAtomContainerCreator.createSymbolAndChargeQueryContainer(molecule1);
//		Assert.assertTrue(UniversalIsomorphismTester.isIsomorph(setOfMolecules.getAtomContainer(1),qAC));
//	
//	}	
//	/**
//	 * A unit test suite for JUnit: Resonance CCC(=[O*+])C(C)=O <=> CCC(=O)C(C)=[O*+]
//	 *
//	 * @return    The test suite
//	 */
//	@Test public void testGetStructures2() throws Exception {
//		IMolecule molecule = (new SmilesParser(org.openscience.cdk.DefaultChemObjectBuilder.getInstance())).parseSmiles("CCC(=O)C(C)=O");
//        addExplicitHydrogens(molecule);
//		AtomContainerManipulator.percieveAtomTypesAndConfigureAtoms(molecule);
//        LonePairElectronChecker lpcheck = new LonePairElectronChecker();
//        lpcheck.saturate(molecule);
//        
//        IAtom atom =  molecule.getAtom(3);
//        molecule.addSingleElectron(new SingleElectron(atom));
//        atom.setFormalCharge(1);
//        List<ILonePair> selectron = molecule.getConnectedLonePairsList(atom);
//		molecule.removeLonePair(selectron.get(0));
//		makeSureAtomTypesAreRecognized(molecule);
//
//		StructureResonanceGenerator gRI = new StructureResonanceGenerator();
//		IAtomContainerSet setOfMolecules = gRI.getStructures(molecule);
//
//		Assert.assertEquals(2,setOfMolecules.getAtomContainerCount());
//		
//		IMolecule molecule1 = (new SmilesParser(org.openscience.cdk.DefaultChemObjectBuilder.getInstance())).parseSmiles("CCC(=O)C(C)=O");
//		addExplicitHydrogens(molecule1);
//		lpcheck.saturate(molecule1);
//
//        IAtom atom1 =  molecule1.getAtom(6);
//        molecule1.addSingleElectron(new SingleElectron(atom1));
//        atom1.setFormalCharge(1);
//        selectron = molecule.getConnectedLonePairsList(atom);
//		molecule.removeLonePair((ILonePair)selectron.get(0));
//
//		QueryAtomContainer qAC = QueryAtomContainerCreator.createSymbolAndChargeQueryContainer(molecule1);
//		Assert.assertTrue(UniversalIsomorphismTester.isIsomorph(setOfMolecules.getAtomContainer(1),qAC));
//	
//	}
    /**
	 * A unit test suite for JUnit: Resonance C-C=C-[C+]-C-C=C-[C+] <=> C-[C+]-C=C-C-C=C-[C+] +
	 * C-C=C-[C+]-C-[C+]-C=C + C-[C+]-C=C-C-[C+]-C=C
	 *
	 * @return    The test suite
	 */
	@Test public void testGetStructures_IMolecule() throws Exception {
		IMolecule molecule = builder.newMolecule();
        molecule.addAtom(new Atom("C"));
        molecule.addAtom(new Atom("C"));
        molecule.addBond(0, 1, IBond.Order.SINGLE);
        molecule.addAtom(new Atom("C"));
        molecule.addBond(1, 2, IBond.Order.DOUBLE);
        molecule.addAtom(new Atom("C"));
        molecule.getAtom(3).setFormalCharge(+1);
        molecule.addBond(2, 3, IBond.Order.SINGLE);
        molecule.addAtom(new Atom("C"));
        molecule.addBond(3, 4, IBond.Order.SINGLE);
        molecule.addAtom(new Atom("C"));
        molecule.addBond(4, 5, IBond.Order.SINGLE);
        molecule.addAtom(new Atom("C"));
        molecule.addBond(5, 6, IBond.Order.DOUBLE);
        molecule.addAtom(new Atom("C"));
        molecule.addBond(6, 7, IBond.Order.SINGLE);
        molecule.getAtom(7).setFormalCharge(+1);
		addExplicitHydrogens(molecule);
		
        StructureResonanceGenerator sRG = new StructureResonanceGenerator();
		IMoleculeSet setOfMolecules = sRG.getStructures(molecule);

		Assert.assertEquals(4,setOfMolecules.getMoleculeCount());
		
	}
	/**
	 * A unit test suite for JUnit: Resonance C-C=C-[C+]-C-C=C-[C+] <=> C-[C+]-C=C-C-C=C-[C+]
	 *
	 * @return    The test suite
	 */
	@Test public void testFlagActiveCenter1() throws Exception {
        IMolecule molecule = builder.newMolecule();
        molecule.addAtom(new Atom("C"));
        molecule.addAtom(new Atom("C"));
        molecule.addBond(0, 1, IBond.Order.SINGLE);
        molecule.addAtom(new Atom("C"));
        molecule.addBond(1, 2, IBond.Order.DOUBLE);
        molecule.addAtom(new Atom("C"));
        molecule.getAtom(3).setFormalCharge(+1);
        molecule.addBond(2, 3, IBond.Order.SINGLE);
        molecule.addAtom(new Atom("C"));
        molecule.addBond(3, 4, IBond.Order.SINGLE);
        molecule.addAtom(new Atom("C"));
        molecule.addBond(4, 5, IBond.Order.SINGLE);
        molecule.addAtom(new Atom("C"));
        molecule.addBond(5, 6, IBond.Order.DOUBLE);
        molecule.addAtom(new Atom("C"));
        molecule.addBond(6, 7, IBond.Order.SINGLE);
        molecule.getAtom(7).setFormalCharge(+1);
		addExplicitHydrogens(molecule);

		molecule.getAtom(1).setFlag(CDKConstants.REACTIVE_CENTER,true);
		molecule.getBond(1).setFlag(CDKConstants.REACTIVE_CENTER,true);
		molecule.getAtom(2).setFlag(CDKConstants.REACTIVE_CENTER,true);
		molecule.getBond(2).setFlag(CDKConstants.REACTIVE_CENTER,true);
		molecule.getAtom(3).setFlag(CDKConstants.REACTIVE_CENTER,true);

		List<IParameterReact> paramList = new ArrayList<IParameterReact>();
		IParameterReact param = new SetReactionCenter();
	    param.setParameter(Boolean.TRUE);
	    paramList.add(param);
	    
        StructureResonanceGenerator sRG = new StructureResonanceGenerator();
		Iterator<IReactionProcess> itReaction = sRG.getReactions().iterator();
		while(itReaction.hasNext()){
	        IReactionProcess reaction = itReaction.next();
	        reaction.setParameterList(paramList);
		}
		
		IMoleculeSet setOfMolecules = sRG.getStructures(molecule);

		Assert.assertEquals(2,setOfMolecules.getMoleculeCount());

        IMolecule molecule2 = builder.newMolecule();
        molecule2.addAtom(new Atom("C"));
        molecule2.addAtom(new Atom("C"));
        molecule2.getAtom(1).setFormalCharge(+1);
        molecule2.addBond(0, 1, IBond.Order.SINGLE);
        molecule2.addAtom(new Atom("C"));
        molecule2.addBond(1, 2, IBond.Order.SINGLE);
        molecule2.addAtom(new Atom("C"));
        molecule2.addBond(2, 3, IBond.Order.DOUBLE);
        molecule2.addAtom(new Atom("C"));
        molecule2.addBond(3, 4, IBond.Order.SINGLE);
        molecule2.addAtom(new Atom("C"));
        molecule2.addBond(4, 5, IBond.Order.SINGLE);
        molecule2.addAtom(new Atom("C"));
        molecule2.addBond(5, 6, IBond.Order.DOUBLE);
        molecule2.addAtom(new Atom("C"));
        molecule2.addBond(6, 7, IBond.Order.SINGLE);
        molecule2.getAtom(7).setFormalCharge(+1);
		addExplicitHydrogens(molecule2);
        
        QueryAtomContainer qAC = QueryAtomContainerCreator.createSymbolAndChargeQueryContainer(molecule2);
        Assert.assertTrue(UniversalIsomorphismTester.isIsomorph(setOfMolecules.getAtomContainer(1),qAC));
	}
	/**
	 * A unit test suite for JUnit: Resonance C-C=C-[C-] <=> C=C-[C-]-C
	 *
	 * @return    The test suite
	 */
	@Test public void testtestGetStructures2() throws Exception {
		 IMolecule molecule = builder.newMolecule();
		 molecule.addAtom(builder.newAtom("C"));
		 molecule.addAtom(builder.newAtom("C"));
		 molecule.addBond(0, 1, IBond.Order.SINGLE);
		 molecule.addAtom(builder.newAtom("C"));
		 molecule.addBond(1, 2, IBond.Order.DOUBLE);
		 molecule.addAtom(builder.newAtom("C"));
		 molecule.addBond(2, 3, IBond.Order.SINGLE);
		 molecule.getAtom(3).setFormalCharge(-1);
		 molecule.addLonePair(new LonePair(molecule.getAtom(3)));
		 addExplicitHydrogens(molecule);
		
		StructureResonanceGenerator gR = new StructureResonanceGenerator();
        IMoleculeSet setOfMolecules = gR.getStructures(molecule);
        
		Assert.assertEquals(2,setOfMolecules.getMoleculeCount());

		 IMolecule molecule2 = builder.newMolecule();
		 molecule2.addAtom(builder.newAtom("C"));
		 molecule2.addAtom(builder.newAtom("C"));
		 molecule2.addBond(0, 1, IBond.Order.DOUBLE);
		 molecule2.addAtom(builder.newAtom("C"));
		 molecule2.addBond(1, 2, IBond.Order.SINGLE);
		 molecule2.addAtom(builder.newAtom("C"));
		 molecule2.addBond(2, 3, IBond.Order.SINGLE);
		 molecule2.getAtom(2).setFormalCharge(-1);
		 molecule2.addLonePair(new LonePair(molecule2.getAtom(2)));
		 addExplicitHydrogens(molecule2);
		 
		 QueryAtomContainer qAC = QueryAtomContainerCreator.createSymbolAndChargeQueryContainer(molecule2);
	     Assert.assertTrue(UniversalIsomorphismTester.isIsomorph(setOfMolecules.getMolecule(1),qAC));
	}
	/**
	 * A unit test suite for JUnit: Resonance Formic acid  C(=O)O <=> [C+](-[O-])O <=> C([O-])=[O+]
	 * 
	 *  @cdk.inchi InChI=1/CH2O2/c2-1-3/h1H,(H,2,3)/f/h2H 
	 * 
	 * @return    The test suite
	 */
	@Test public void testFormicAcid() throws Exception {
		IMolecule molecule = builder.newMolecule();
		molecule.addAtom(builder.newAtom("C"));
		molecule.addAtom(builder.newAtom("O"));
		molecule.addBond(0, 1, IBond.Order.DOUBLE);
		molecule.addAtom(builder.newAtom("O"));
		molecule.addBond(0, 2, IBond.Order.SINGLE);
		addExplicitHydrogens(molecule);
		AtomContainerManipulator.percieveAtomTypesAndConfigureAtoms(molecule);
        lpcheck.saturate(molecule);

		StructureResonanceGenerator gR = new StructureResonanceGenerator();
		List<IReactionProcess> reactionList = gR.getReactions();
		reactionList.add(new HeterolyticCleavagePBReaction());
		gR.setReactions(reactionList);
        IMoleculeSet setOfMolecules = gR.getStructures(molecule);

		Assert.assertEquals(3,setOfMolecules.getMoleculeCount());

		IMolecule molecule2 = builder.newMolecule();
		molecule2.addAtom(builder.newAtom("C"));
		molecule2.addAtom(builder.newAtom("O"));
		molecule2.getAtom(1).setFormalCharge(-1);
		molecule2.addBond(0, 1, IBond.Order.SINGLE);
		molecule2.addAtom(builder.newAtom("O"));
		molecule2.getAtom(2).setFormalCharge(1);
		molecule2.addBond(0, 2, IBond.Order.DOUBLE);
		addExplicitHydrogens(molecule2);
		AtomContainerManipulator.percieveAtomTypesAndConfigureAtoms(molecule2);
        lpcheck.saturate(molecule2);
        
        QueryAtomContainer qAC = QueryAtomContainerCreator.createSymbolAndChargeQueryContainer(molecule2);
	    Assert.assertTrue(UniversalIsomorphismTester.isIsomorph(setOfMolecules.getMolecule(1),qAC));
       
	}

	/**
	 * A unit test suite for JUnit: Resonance Formic acid  F-C=C <=> [F+]=C-[C-]
	 *  
	 *  @cdk.inchi InChI=1/C2H3F/c1-2-3/h2H,1H2
	 *  
	 * @return    The test suite
	 */
	@Test public void testFluoroethene() throws Exception {
		IMolecule molecule = builder.newMolecule();
		molecule.addAtom(builder.newAtom("F"));
		molecule.addAtom(builder.newAtom("C"));
		molecule.addBond(0, 1, IBond.Order.SINGLE);
		molecule.addAtom(builder.newAtom("C"));
		molecule.addBond(1, 2, IBond.Order.DOUBLE);
		addExplicitHydrogens(molecule);
		AtomContainerManipulator.percieveAtomTypesAndConfigureAtoms(molecule);
        lpcheck.saturate(molecule);
		
		StructureResonanceGenerator gR = new StructureResonanceGenerator();
        IMoleculeSet setOfMolecules = gR.getStructures(molecule);
        
		Assert.assertEquals(2,setOfMolecules.getMoleculeCount());

		IMolecule molecule1 = builder.newMolecule();
		molecule1.addAtom(builder.newAtom("F"));
		molecule1.addAtom(builder.newAtom("C"));
		molecule1.addBond(0, 1, IBond.Order.DOUBLE);
		molecule1.addAtom(builder.newAtom("C"));
		molecule1.addBond(1, 2, IBond.Order.SINGLE);
        molecule1.getAtom(0).setFormalCharge(+1); // workaround for bug #1875949
        molecule1.getAtom(2).setFormalCharge(-1);
		addExplicitHydrogens(molecule1);
		AtomContainerManipulator.percieveAtomTypesAndConfigureAtoms(molecule1);
		lpcheck.saturate(molecule1);

		 QueryAtomContainer qAC = QueryAtomContainerCreator.createSymbolAndChargeQueryContainer(molecule1);
	     Assert.assertTrue(UniversalIsomorphismTester.isIsomorph(setOfMolecules.getMolecule(1),qAC));
	}
	/**
	 * A unit test suite for JUnit: Resonance Fluorobenzene  Fc1ccccc1 <=> ...
	 *
	 * @cdk.inchi InChI=1/C6H5F/c7-6-4-2-1-3-5-6/h1-5H
	 *
	 * @return    The test suite
	 */
	@Test public void testFluorobenzene() throws Exception {

		 IMolecule molecule = builder.newMolecule();
		 molecule.addAtom(builder.newAtom("F"));
		 molecule.addAtom(builder.newAtom("C"));
		 molecule.addBond(0, 1, IBond.Order.SINGLE);
		 molecule.addAtom(builder.newAtom("C"));
		 molecule.addBond(1, 2, IBond.Order.DOUBLE);
		 molecule.addAtom(builder.newAtom("C"));
		 molecule.addBond(2, 3, IBond.Order.SINGLE);
		 molecule.addAtom(builder.newAtom("C"));
		 molecule.addBond(3, 4, IBond.Order.DOUBLE);
		 molecule.addAtom(builder.newAtom("C"));
		 molecule.addBond(4, 5, IBond.Order.SINGLE);
		 molecule.addAtom(builder.newAtom("C"));
		 molecule.addBond(5, 6, IBond.Order.DOUBLE);
		 molecule.addBond(6, 1, IBond.Order.SINGLE);
		
		addExplicitHydrogens(molecule);
		AtomContainerManipulator.percieveAtomTypesAndConfigureAtoms(molecule);
        lpcheck.saturate(molecule);
		
        StructureResonanceGenerator gRI = new StructureResonanceGenerator();
		IMoleculeSet setOfMolecules = gRI.getStructures(molecule);
		
		Assert.assertEquals(5,setOfMolecules.getMoleculeCount());
		
		IMolecule molecule1 = builder.newMolecule();
	 	molecule1.addAtom(builder.newAtom("F"));
	 	molecule1.getAtom(0).setFormalCharge(1);
		molecule1.addAtom(builder.newAtom("C"));
		molecule1.addBond(0, 1, IBond.Order.DOUBLE);
		molecule1.addAtom(builder.newAtom("C"));
	 	molecule1.getAtom(2).setFormalCharge(-1);
		molecule1.addBond(1, 2, IBond.Order.SINGLE);
		molecule1.addAtom(builder.newAtom("C"));
		molecule1.addBond(2, 3, IBond.Order.SINGLE);
		molecule1.addAtom(builder.newAtom("C"));
		molecule1.addBond(3, 4, IBond.Order.DOUBLE);
		molecule1.addAtom(builder.newAtom("C"));
		molecule1.addBond(4, 5, IBond.Order.SINGLE);
		molecule1.addAtom(builder.newAtom("C"));
		molecule1.addBond(5, 6, IBond.Order.DOUBLE);
		molecule1.addBond(6, 1, IBond.Order.SINGLE);
		addExplicitHydrogens(molecule1);
		AtomContainerManipulator.percieveAtomTypesAndConfigureAtoms(molecule1);
		lpcheck.saturate(molecule1);

		QueryAtomContainer qAC = QueryAtomContainerCreator.createSymbolAndChargeQueryContainer(molecule1);
	    Assert.assertTrue(UniversalIsomorphismTester.isIsomorph(setOfMolecules.getMolecule(2),qAC));
        
	    IMolecule molecule2 = builder.newMolecule();
	 	molecule2.addAtom(builder.newAtom("F"));
	 	molecule2.getAtom(0).setFormalCharge(1);
		molecule2.addAtom(builder.newAtom("C"));
		molecule2.addBond(0, 1, IBond.Order.DOUBLE);
		molecule2.addAtom(builder.newAtom("C"));
		molecule2.addBond(1, 2, IBond.Order.SINGLE);
		molecule2.addAtom(builder.newAtom("C"));
		molecule2.addBond(2, 3, IBond.Order.DOUBLE);
		molecule2.addAtom(builder.newAtom("C"));
	 	molecule2.addBond(3, 4, IBond.Order.SINGLE);
		molecule2.addAtom(builder.newAtom("C"));
		molecule2.getAtom(4).setFormalCharge(-1);
		molecule2.addBond(4, 5, IBond.Order.SINGLE);
		molecule2.addAtom(builder.newAtom("C"));
		molecule2.addBond(5, 6, IBond.Order.DOUBLE);
		molecule2.addBond(6, 1, IBond.Order.SINGLE);
		addExplicitHydrogens(molecule2);
		AtomContainerManipulator.percieveAtomTypesAndConfigureAtoms(molecule2);
        lpcheck.saturate(molecule2);
        
        IMolecule product2 = setOfMolecules.getMolecule(4);
        qAC = QueryAtomContainerCreator.createSymbolAndChargeQueryContainer(molecule2);
	    Assert.assertTrue(UniversalIsomorphismTester.isIsomorph(product2,qAC));
       
	}
	/**
	 * A unit test suite for JUnit: Resonance Fluorobenzene  Fc1ccccc1 <=> ...
	 *
	 * @cdk.inchi InChI=1/C6H5F/c7-6-4-2-1-3-5-6/h1-5H
	 *
	 * @return    The test suite
	 */
	@Test public void testFluorobenzeneContainer() throws Exception {

		 IMolecule molecule = builder.newMolecule();
		 molecule.addAtom(builder.newAtom("F"));
		 molecule.addAtom(builder.newAtom("C"));
		 molecule.addBond(0, 1, IBond.Order.SINGLE);
		 molecule.addAtom(builder.newAtom("C"));
		 molecule.addBond(1, 2, IBond.Order.DOUBLE);
		 molecule.addAtom(builder.newAtom("C"));
		 molecule.addBond(2, 3, IBond.Order.SINGLE);
		 molecule.addAtom(builder.newAtom("C"));
		 molecule.addBond(3, 4, IBond.Order.DOUBLE);
		 molecule.addAtom(builder.newAtom("C"));
		 molecule.addBond(4, 5, IBond.Order.SINGLE);
		 molecule.addAtom(builder.newAtom("C"));
		 molecule.addBond(5, 6, IBond.Order.DOUBLE);
		 molecule.addBond(6, 1, IBond.Order.SINGLE);
		
		addExplicitHydrogens(molecule);
		AtomContainerManipulator.percieveAtomTypesAndConfigureAtoms(molecule);
        lpcheck.saturate(molecule);
		
        StructureResonanceGenerator gRI = new StructureResonanceGenerator();
		IAtomContainer container = gRI.getContainer(molecule, molecule.getAtom(0));
		
		Assert.assertEquals(7,container.getAtomCount());
		
	}
	/**
	 * A unit test suite for JUnit: Resonance Fluorobenzene  Fc1ccccc1 <=> ...
	 *
	 * @cdk.inchi InChI=1/C6H5F/c7-6-4-2-1-3-5-6/h1-5H
	 *
	 * @return    The test suite
	 */
	@Test public void testFluorobenzene_symm() throws Exception {

		 IMolecule molecule = builder.newMolecule();
		 molecule.addAtom(builder.newAtom("F"));
		 molecule.addAtom(builder.newAtom("C"));
		 molecule.addBond(0, 1, IBond.Order.SINGLE);
		 molecule.addAtom(builder.newAtom("C"));
		 molecule.addBond(1, 2, IBond.Order.DOUBLE);
		 molecule.addAtom(builder.newAtom("C"));
		 molecule.addBond(2, 3, IBond.Order.SINGLE);
		 molecule.addAtom(builder.newAtom("C"));
		 molecule.addBond(3, 4, IBond.Order.DOUBLE);
		 molecule.addAtom(builder.newAtom("C"));
		 molecule.addBond(4, 5, IBond.Order.SINGLE);
		 molecule.addAtom(builder.newAtom("C"));
		 molecule.addBond(5, 6, IBond.Order.DOUBLE);
		 molecule.addBond(6, 1, IBond.Order.SINGLE);
		
		addExplicitHydrogens(molecule);
		AtomContainerManipulator.percieveAtomTypesAndConfigureAtoms(molecule);
        lpcheck.saturate(molecule);
		
        StructureResonanceGenerator gRI = new StructureResonanceGenerator(true);
		IMoleculeSet setOfMolecules = gRI.getStructures(molecule);
		
		Assert.assertEquals(3,setOfMolecules.getMoleculeCount());
		
		IMolecule molecule1 = builder.newMolecule();
	 	molecule1.addAtom(builder.newAtom("F"));
	 	molecule1.getAtom(0).setFormalCharge(1);
		molecule1.addAtom(builder.newAtom("C"));
		molecule1.addBond(0, 1, IBond.Order.DOUBLE);
		molecule1.addAtom(builder.newAtom("C"));
	 	molecule1.getAtom(2).setFormalCharge(-1);
		molecule1.addBond(1, 2, IBond.Order.SINGLE);
		molecule1.addAtom(builder.newAtom("C"));
		molecule1.addBond(2, 3, IBond.Order.SINGLE);
		molecule1.addAtom(builder.newAtom("C"));
		molecule1.addBond(3, 4, IBond.Order.DOUBLE);
		molecule1.addAtom(builder.newAtom("C"));
		molecule1.addBond(4, 5, IBond.Order.SINGLE);
		molecule1.addAtom(builder.newAtom("C"));
		molecule1.addBond(5, 6, IBond.Order.DOUBLE);
		molecule1.addBond(6, 1, IBond.Order.SINGLE);
		addExplicitHydrogens(molecule1);
		AtomContainerManipulator.percieveAtomTypesAndConfigureAtoms(molecule1);
		lpcheck.saturate(molecule1);

		QueryAtomContainer qAC = QueryAtomContainerCreator.createSymbolAndChargeQueryContainer(molecule1);
	    Assert.assertTrue(UniversalIsomorphismTester.isIsomorph(setOfMolecules.getMolecule(1),qAC));
        
	    IMolecule molecule2 = builder.newMolecule();
	 	molecule2.addAtom(builder.newAtom("F"));
	 	molecule2.getAtom(0).setFormalCharge(1);
		molecule2.addAtom(builder.newAtom("C"));
		molecule2.addBond(0, 1, IBond.Order.DOUBLE);
		molecule2.addAtom(builder.newAtom("C"));
		molecule2.addBond(1, 2, IBond.Order.SINGLE);
		molecule2.addAtom(builder.newAtom("C"));
		molecule2.addBond(2, 3, IBond.Order.DOUBLE);
		molecule2.addAtom(builder.newAtom("C"));
	 	molecule2.addBond(3, 4, IBond.Order.SINGLE);
		molecule2.addAtom(builder.newAtom("C"));
		molecule2.getAtom(4).setFormalCharge(-1);
		molecule2.addBond(4, 5, IBond.Order.SINGLE);
		molecule2.addAtom(builder.newAtom("C"));
		molecule2.addBond(5, 6, IBond.Order.DOUBLE);
		molecule2.addBond(6, 1, IBond.Order.SINGLE);
		addExplicitHydrogens(molecule2);
		AtomContainerManipulator.percieveAtomTypesAndConfigureAtoms(molecule2);
        lpcheck.saturate(molecule2);
        
        IMolecule product2 = setOfMolecules.getMolecule(2);
        qAC = QueryAtomContainerCreator.createSymbolAndChargeQueryContainer(molecule2);
	    Assert.assertTrue(UniversalIsomorphismTester.isIsomorph(product2,qAC));
       
	}
	/**
	 * A unit test suite for JUnit: Resonance   n1ccccc1 <=> ...
	 *
	 * @cdk.inchi InChI=1/C6H7N/c7-6-4-2-1-3-5-6/h1-5H,7H2
	 *  
	 * @return    The test suite
	 */
	@Test public void testAniline() throws Exception {
		IMolecule molecule = builder.newMolecule();
		 molecule.addAtom(builder.newAtom("N"));
		 molecule.addAtom(builder.newAtom("C"));
		 molecule.addBond(0, 1, IBond.Order.SINGLE);
		 molecule.addAtom(builder.newAtom("C"));
		 molecule.addBond(1, 2, IBond.Order.DOUBLE);
		 molecule.addAtom(builder.newAtom("C"));
		 molecule.addBond(2, 3, IBond.Order.SINGLE);
		 molecule.addAtom(builder.newAtom("C"));
		 molecule.addBond(3, 4, IBond.Order.DOUBLE);
		 molecule.addAtom(builder.newAtom("C"));
		 molecule.addBond(4, 5, IBond.Order.SINGLE);
		 molecule.addAtom(builder.newAtom("C"));
		 molecule.addBond(5, 6, IBond.Order.DOUBLE);
		 molecule.addBond(6, 1, IBond.Order.SINGLE);
		addExplicitHydrogens(molecule);
		AtomContainerManipulator.percieveAtomTypesAndConfigureAtoms(molecule);
        lpcheck.saturate(molecule);
        
        StructureResonanceGenerator gRI = new StructureResonanceGenerator();
		IMoleculeSet setOfMolecules = gRI.getStructures(molecule);
        
		Assert.assertEquals(5,setOfMolecules.getAtomContainerCount());
	}
	/**
	 * A unit test suite for JUnit: Resonance   n1ccccc1 <=> ...
	 *
	 * @cdk.inchi InChI=1/C6H7N/c7-6-4-2-1-3-5-6/h1-5H,7H2
	 *  
	 * @return    The test suite
	 */
	@Test public void testAniline_Symm() throws Exception {
		IMolecule molecule = builder.newMolecule();
		 molecule.addAtom(builder.newAtom("N"));
		 molecule.addAtom(builder.newAtom("C"));
		 molecule.addBond(0, 1, IBond.Order.SINGLE);
		 molecule.addAtom(builder.newAtom("C"));
		 molecule.addBond(1, 2, IBond.Order.DOUBLE);
		 molecule.addAtom(builder.newAtom("C"));
		 molecule.addBond(2, 3, IBond.Order.SINGLE);
		 molecule.addAtom(builder.newAtom("C"));
		 molecule.addBond(3, 4, IBond.Order.DOUBLE);
		 molecule.addAtom(builder.newAtom("C"));
		 molecule.addBond(4, 5, IBond.Order.SINGLE);
		 molecule.addAtom(builder.newAtom("C"));
		 molecule.addBond(5, 6, IBond.Order.DOUBLE);
		 molecule.addBond(6, 1, IBond.Order.SINGLE);
		addExplicitHydrogens(molecule);
		AtomContainerManipulator.percieveAtomTypesAndConfigureAtoms(molecule);
        lpcheck.saturate(molecule);
        
        StructureResonanceGenerator gRI = new StructureResonanceGenerator(true);
		IMoleculeSet setOfMolecules = gRI.getStructures(molecule);
        
		Assert.assertEquals(3,setOfMolecules.getAtomContainerCount());
	}
	/**
	 * A unit test suite for JUnit.
	 * ClC([H])=C([H])[C+]([H])[H] => [H]C([H])=C([H])[C+](Cl)[H] +
	 * Cl=C([H])[C-]([H])[C+]([H])[H] + Cl=C([H])C([H])=C([H])[H]
	 * 
	 * @throws Exception
	 */
	@Test public void testAllyl() throws Exception {
		IMolecule molecule = builder.newMolecule();
		molecule.addAtom(builder.newAtom("C"));
		molecule.addAtom(builder.newAtom("C"));
		molecule.addAtom(builder.newAtom("C"));
		molecule.addAtom(builder.newAtom("Cl")); // to remove symmetry :)
		molecule.addBond(0,1,IBond.Order.SINGLE);
		molecule.addBond(1,2,IBond.Order.DOUBLE);
		molecule.addBond(2,3,IBond.Order.SINGLE);
		molecule.getAtom(0).setFormalCharge(+1);
		addExplicitHydrogens(molecule);
		Assert.assertEquals(8, molecule.getAtomCount());
		AtomContainerManipulator.percieveAtomTypesAndConfigureAtoms(molecule);
        lpcheck.saturate(molecule);
		
		StructureResonanceGenerator gRI = new StructureResonanceGenerator();
		IMoleculeSet resonanceStructures = gRI.getStructures(molecule);
		
		Assert.assertEquals(4,resonanceStructures.getAtomContainerCount());
	}

	/**
	 * A unit test suite for JUnit.
	 * 
	 * @throws Exception
	 */
	@Test public void testAllylRadical() throws Exception {
		IMolecule molecule = builder.newMolecule();
		molecule.addAtom(builder.newAtom("C"));
		molecule.getAtom(0).setFormalCharge(1);
		molecule.addAtom(builder.newAtom("C"));
		molecule.addAtom(builder.newAtom("C"));
		molecule.addAtom(builder.newAtom("C")); // to remove symmetry :)
		molecule.addBond(0,1,IBond.Order.SINGLE);
		molecule.addBond(1,2,IBond.Order.DOUBLE);
		molecule.addBond(2,3,IBond.Order.SINGLE);
		addExplicitHydrogens(molecule);
		molecule.getAtom(0).setFormalCharge(0);
		molecule.addSingleElectron(new SingleElectron(molecule.getAtom(0)));
		Assert.assertEquals(11, molecule.getAtomCount());
		
		AtomContainerManipulator.percieveAtomTypesAndConfigureAtoms(molecule);
		
		StructureResonanceGenerator gRI = new StructureResonanceGenerator();
		IMoleculeSet resonanceStructures = gRI.getStructures(molecule);
		Assert.assertEquals(2,resonanceStructures.getAtomContainerCount());
	}

	/**
	 * A unit test suite for JUnit.
	 * [H]C([H])=C([H])[O-] => O=C([H])[C-]([H])[H]
	 * 
	 * @cdk.inchi InChI=1/C2H4O/c1-2-3/h2-3H,1H2/p-1/fC2H3O/h3h/q-1
	 * 
	 * @throws Exception
	 */
	@Test public void testEthenolate() throws Exception {
		IMolecule molecule = builder.newMolecule();
		molecule.addAtom(builder.newAtom("O"));
		molecule.addAtom(builder.newAtom("C"));
		molecule.addAtom(builder.newAtom("C"));
		molecule.addBond(0,1,IBond.Order.SINGLE);
		molecule.addBond(1,2,IBond.Order.DOUBLE);
		molecule.getAtom(0).setFormalCharge(-1);
		addExplicitHydrogens(molecule);
		AtomContainerManipulator.percieveAtomTypesAndConfigureAtoms(molecule);
		lpcheck.saturate(molecule);
		Assert.assertEquals(6, molecule.getAtomCount());
		
		StructureResonanceGenerator gRI = new StructureResonanceGenerator();
		IMoleculeSet resonanceStructures = gRI.getStructures(molecule);

		Assert.assertEquals(2,resonanceStructures.getAtomContainerCount());
	}

	/**
	 * A unit test suite for JUnit.
	 * [H]N([H])C1=C([H])C([H])=C([H])C([H])=C1C([H])([H])[H] =>
	 *  + [H]C=1C([H])=C(C(=[N+]([H])[H])[C-]([H])C=1([H]))C([H])([H])[H]
	 *  + [H]C1=C([H])[C-]([H])C([H])=C(C1=[N+]([H])[H])C([H])([H])[H]
	 *  + [H]C=1C([H])=C([H])[C-](C(C=1([H]))=[N+]([H])[H])C([H])([H])[H]
	 * 
	 * @cdk.inchi InChI=1/C7H9N/c1-6-4-2-3-5-7(6)8/h2-5H,8H2,1H3
	 * 
	 * @throws Exception
	 */
	@Test public void test2Methylaniline() throws Exception {
		IMolecule molecule = builder.newMolecule();
		molecule.addAtom(builder.newAtom("C"));
		molecule.addAtom(builder.newAtom("C"));
		molecule.addAtom(builder.newAtom("C"));
		molecule.addAtom(builder.newAtom("C"));
		molecule.addAtom(builder.newAtom("C"));
		molecule.addAtom(builder.newAtom("C"));
		molecule.addAtom(builder.newAtom("N"));
		molecule.addAtom(builder.newAtom("C"));
		molecule.addBond(0,1,IBond.Order.SINGLE);
		molecule.addBond(1,2,IBond.Order.DOUBLE);
		molecule.addBond(2,3,IBond.Order.SINGLE);
		molecule.addBond(3,4,IBond.Order.DOUBLE);
		molecule.addBond(4,5,IBond.Order.SINGLE);
		molecule.addBond(5,0,IBond.Order.DOUBLE);
		molecule.addBond(0,6,IBond.Order.SINGLE);
		molecule.addBond(1,7,IBond.Order.SINGLE);
		addExplicitHydrogens(molecule);
		AtomContainerManipulator.percieveAtomTypesAndConfigureAtoms(molecule);
		lpcheck.saturate(molecule);
		
		Assert.assertEquals(17, molecule.getAtomCount());

		StructureResonanceGenerator gRI = new StructureResonanceGenerator(true);
		IMoleculeSet resonanceStructures = gRI.getStructures(molecule);
		
		Assert.assertEquals(4,resonanceStructures.getAtomContainerCount());
	}
	/**
	 * 
	 * A unit test suite for JUnit.
	 * 
	 * @cdk.inchi InChI=1/C8H10/c1-7-5-3-4-6-8(7)2/h3-6H,1-2H3
	 * 
	 * @see #testIsomphrXilene()
	 *
	 * @return    The test suite
	 * @throws    Exception
	 */
	@Test public void test12DimethylBenzene() throws Exception {
		IMolecule molecule = builder.newMolecule();
		molecule.addAtom(builder.newAtom("C"));
		molecule.addAtom(builder.newAtom("C"));
		molecule.addAtom(builder.newAtom("C"));
		molecule.addAtom(builder.newAtom("C"));
		molecule.addAtom(builder.newAtom("C"));
		molecule.addAtom(builder.newAtom("C"));
		molecule.addAtom(builder.newAtom("C"));
		molecule.addAtom(builder.newAtom("C"));
		molecule.addBond(0,1,IBond.Order.SINGLE);
		molecule.addBond(1,2,IBond.Order.DOUBLE);
		molecule.addBond(2,3,IBond.Order.SINGLE);
		molecule.addBond(3,4,IBond.Order.DOUBLE);
		molecule.addBond(4,5,IBond.Order.SINGLE);
		molecule.addBond(5,0,IBond.Order.DOUBLE);
		molecule.addBond(0,6,IBond.Order.SINGLE);
		molecule.addBond(1,7,IBond.Order.SINGLE);
		
		addExplicitHydrogens(molecule);
		AtomContainerManipulator.percieveAtomTypesAndConfigureAtoms(molecule);
		LonePairElectronChecker lpChecker = new LonePairElectronChecker();
		lpChecker.saturate(molecule);
		
		Assert.assertEquals(18, molecule.getAtomCount());

		StructureResonanceGenerator gRI = new StructureResonanceGenerator();
		// put only one reaction more.
		List<IReactionProcess> newReactionList = new ArrayList<IReactionProcess>();
		IReactionProcess reaction  = new PiBondingMovementReaction();
		newReactionList.add(reaction);

		gRI.setReactions(newReactionList);
		
		IMoleculeSet resonanceStructures = gRI.getStructures(molecule);
		
		Assert.assertEquals(2,resonanceStructures.getAtomContainerCount());
	}
	
	/**
	 * A unit test suite for JUnit: Resonance Fluorobenzene  Fc1ccccc1 <=> ...
	 *
	 * @cdk.inchi InChI=1/C6H5F/c7-6-4-2-1-3-5-6/h1-5H
	 *
	 * @return    The test suite
	 */
	@Test public void testPreservingAromaticity() throws Exception {

		 IMolecule molecule = builder.newMolecule();
		 molecule.addAtom(builder.newAtom("F"));
		 molecule.addAtom(builder.newAtom("C"));
		 molecule.addBond(0, 1, IBond.Order.SINGLE);
		 molecule.addAtom(builder.newAtom("C"));
		 molecule.addBond(1, 2, IBond.Order.DOUBLE);
		 molecule.addAtom(builder.newAtom("C"));
		 molecule.addBond(2, 3, IBond.Order.SINGLE);
		 molecule.addAtom(builder.newAtom("C"));
		 molecule.addBond(3, 4, IBond.Order.DOUBLE);
		 molecule.addAtom(builder.newAtom("C"));
		 molecule.addBond(4, 5, IBond.Order.SINGLE);
		 molecule.addAtom(builder.newAtom("C"));
		 molecule.addBond(5, 6, IBond.Order.DOUBLE);
		 molecule.addBond(6, 1, IBond.Order.SINGLE);
		
		addExplicitHydrogens(molecule);
		AtomContainerManipulator.percieveAtomTypesAndConfigureAtoms(molecule);
        lpcheck.saturate(molecule);
		
        boolean isAromatic = CDKHueckelAromaticityDetector.detectAromaticity(molecule);
        Assert.assertTrue("Molecule is expected to be marked aromatic!", isAromatic);
        
        Assert.assertTrue("Bond is expected to be marked aromatic!", molecule.getBond(1).getFlag(CDKConstants.ISAROMATIC));
        Assert.assertTrue("Bond is expected to be marked aromatic!", molecule.getBond(2).getFlag(CDKConstants.ISAROMATIC));
        Assert.assertTrue("Bond is expected to be marked aromatic!", molecule.getBond(3).getFlag(CDKConstants.ISAROMATIC));
        Assert.assertTrue("Bond is expected to be marked aromatic!", molecule.getBond(4).getFlag(CDKConstants.ISAROMATIC));
        Assert.assertTrue("Bond is expected to be marked aromatic!", molecule.getBond(5).getFlag(CDKConstants.ISAROMATIC));
        Assert.assertTrue("Bond is expected to be marked aromatic!", molecule.getBond(6).getFlag(CDKConstants.ISAROMATIC));
        
        StructureResonanceGenerator gRI = new StructureResonanceGenerator(false);
		IMoleculeSet setOfMolecules = gRI.getStructures(molecule);
		
		Assert.assertEquals(5,setOfMolecules.getMoleculeCount());
		
		IMolecule prod1 = setOfMolecules.getMolecule(1);
		Assert.assertTrue("Bond is expected to be marked aromatic!", prod1.getBond(1).getFlag(CDKConstants.ISAROMATIC));
        Assert.assertTrue("Bond is expected to be marked aromatic!", prod1.getBond(2).getFlag(CDKConstants.ISAROMATIC));
        Assert.assertTrue("Bond is expected to be marked aromatic!", prod1.getBond(3).getFlag(CDKConstants.ISAROMATIC));
        Assert.assertTrue("Bond is expected to be marked aromatic!", prod1.getBond(4).getFlag(CDKConstants.ISAROMATIC));
        Assert.assertTrue("Bond is expected to be marked aromatic!", prod1.getBond(5).getFlag(CDKConstants.ISAROMATIC));
        Assert.assertTrue("Bond is expected to be marked aromatic!", prod1.getBond(6).getFlag(CDKConstants.ISAROMATIC));
		IMolecule prod2 = setOfMolecules.getMolecule(2);
		Assert.assertTrue("Bond is expected to be marked aromatic!", prod2.getBond(1).getFlag(CDKConstants.ISAROMATIC));
        Assert.assertTrue("Bond is expected to be marked aromatic!", prod2.getBond(2).getFlag(CDKConstants.ISAROMATIC));
        Assert.assertTrue("Bond is expected to be marked aromatic!", prod2.getBond(3).getFlag(CDKConstants.ISAROMATIC));
        Assert.assertTrue("Bond is expected to be marked aromatic!", prod2.getBond(4).getFlag(CDKConstants.ISAROMATIC));
        Assert.assertTrue("Bond is expected to be marked aromatic!", prod2.getBond(5).getFlag(CDKConstants.ISAROMATIC));
        Assert.assertTrue("Bond is expected to be marked aromatic!", prod2.getBond(6).getFlag(CDKConstants.ISAROMATIC));
		IMolecule prod3 = setOfMolecules.getMolecule(3);
		Assert.assertTrue("Bond is expected to be marked aromatic!", prod3.getBond(1).getFlag(CDKConstants.ISAROMATIC));
        Assert.assertTrue("Bond is expected to be marked aromatic!", prod3.getBond(2).getFlag(CDKConstants.ISAROMATIC));
        Assert.assertTrue("Bond is expected to be marked aromatic!", prod3.getBond(3).getFlag(CDKConstants.ISAROMATIC));
        Assert.assertTrue("Bond is expected to be marked aromatic!", prod3.getBond(4).getFlag(CDKConstants.ISAROMATIC));
        Assert.assertTrue("Bond is expected to be marked aromatic!", prod3.getBond(5).getFlag(CDKConstants.ISAROMATIC));
        Assert.assertTrue("Bond is expected to be marked aromatic!", prod3.getBond(6).getFlag(CDKConstants.ISAROMATIC));
		
		
	}
	
	@Test public void testCyclobutadiene() throws Exception {
        // anti-aromatic
        IMolecule molecule = MoleculeFactory.makeCyclobutadiene();
        addExplicitHydrogens(molecule);
		AtomContainerManipulator.percieveAtomTypesAndConfigureAtoms(molecule);
        lpcheck.saturate(molecule);
		
        StructureResonanceGenerator gRI = new StructureResonanceGenerator();
		IMoleculeSet setOfMolecules = gRI.getStructures(molecule);
		
		Assert.assertEquals(2,setOfMolecules.getMoleculeCount());
		
    }
	
	/**
     * A unit test for JUnit
     * 
     * @cdk.bug      1728830
     */
    @Test public void testBenzene() throws Exception {
        IMolecule molecule = MoleculeFactory.makeBenzene();
        addExplicitHydrogens(molecule);
		AtomContainerManipulator.percieveAtomTypesAndConfigureAtoms(molecule);
        lpcheck.saturate(molecule);
		
        StructureResonanceGenerator gRI = new StructureResonanceGenerator();
		IMoleculeSet setOfMolecules = gRI.getStructures(molecule);
		
		Assert.assertEquals(2,setOfMolecules.getMoleculeCount());
    }
    
    /**
	 * A unit test suite for JUnit.
	 * [H]C([H])=C([H])[O-] => OCC
	 * 
	 * @cdk.inchi InChI=1/C2H4O/c1-2-3/h2-3H,1H2/p-1/fC2H3O/h3h/q-1
	 * 
	 * @throws Exception
	 */
	@Test public void testGetContainers_IMolecule() throws Exception {
		IMolecule molecule = builder.newMolecule();
		molecule.addAtom(builder.newAtom("O"));
		molecule.addAtom(builder.newAtom("C"));
		molecule.addAtom(builder.newAtom("C"));
		molecule.addBond(0,1,IBond.Order.SINGLE);
		molecule.addBond(1,2,IBond.Order.DOUBLE);
		molecule.getAtom(0).setFormalCharge(-1);
		addExplicitHydrogens(molecule);
		AtomContainerManipulator.percieveAtomTypesAndConfigureAtoms(molecule);
		lpcheck.saturate(molecule);
		Assert.assertEquals(6, molecule.getAtomCount());
		
		StructureResonanceGenerator gRI = new StructureResonanceGenerator();
		IAtomContainerSet containers = gRI.getContainers(molecule);

		Assert.assertEquals(1,containers.getAtomContainerCount());
		Assert.assertEquals(3, containers.getAtomContainer(0).getAtomCount());
		Assert.assertEquals(2, containers.getAtomContainer(0).getBondCount());
	}
	
	/**
	 * A unit test suite for JUnit: Resonance C-C=C-[C+]-C-C=C-[C+] <=> C-[C+]-C=C-C-C=C-[C+]
	 *
	 * @return    The test suite
	 */
	@Test public void testGetContainers2Groups() throws Exception {
        IMolecule molecule = builder.newMolecule();
        molecule.addAtom(new Atom("C"));
        molecule.addAtom(new Atom("C"));
        molecule.addBond(0, 1, IBond.Order.SINGLE);
        molecule.getBond(0).setID("bond_0");
        molecule.addAtom(new Atom("C"));
        molecule.addBond(1, 2, IBond.Order.DOUBLE);
        molecule.getBond(1).setID("bond_1");
        molecule.addAtom(new Atom("C"));
        molecule.getAtom(3).setFormalCharge(+1);
        molecule.addBond(2, 3, IBond.Order.SINGLE);
        molecule.getBond(2).setID("bond_2");
        molecule.addAtom(new Atom("C"));
        molecule.addBond(3, 4, IBond.Order.SINGLE);
        molecule.getBond(3).setID("bond_3");
        molecule.addAtom(new Atom("C"));
        molecule.addBond(4, 5, IBond.Order.SINGLE);
        molecule.getBond(4).setID("bond_4");
        molecule.addAtom(new Atom("C"));
        molecule.addBond(5, 6, IBond.Order.DOUBLE);
        molecule.getBond(5).setID("bond_5");
        molecule.addAtom(new Atom("C"));
        molecule.addBond(6, 7, IBond.Order.SINGLE);
        molecule.getBond(6).setID("bond_6");
        molecule.getAtom(7).setFormalCharge(+1);
		addExplicitHydrogens(molecule);
		AtomContainerManipulator.percieveAtomTypesAndConfigureAtoms(molecule);
        lpcheck.saturate(molecule);
				
        StructureResonanceGenerator sRG = new StructureResonanceGenerator();
		IAtomContainerSet setOfContainers = sRG.getContainers(molecule);

		Assert.assertEquals(2,setOfContainers.getAtomContainerCount());
		for(int i = 0 ; i < 2; i++){
			Assert.assertEquals(3, setOfContainers.getAtomContainer(i).getAtomCount());
			Assert.assertEquals(2, setOfContainers.getAtomContainer(i).getBondCount());

		}
	}
	/**
	 * A unit test suite for JUnit: Resonance C-C=C-[C+]-C-C=C-[C+] <=> C-[C+]-C=C-C-C=C-[C+]
	 *
	 * @return    The test suite
	 */
	@Test public void testGetContainer_IMolecule_IAtom() throws Exception {
        IMolecule molecule = builder.newMolecule();
        IAtom atom1 = builder.newAtom("C");
        atom1.setID("atom1");
        molecule.addAtom(atom1);
        IAtom atom2 = builder.newAtom("C");
        atom2.setID("atom2");
        molecule.addAtom(atom2);
        molecule.addBond(0, 1, IBond.Order.SINGLE);
        IAtom atom3 = builder.newAtom("C");
        atom3.setID("atom3");
        molecule.addAtom(atom3);
        molecule.addBond(1, 2, IBond.Order.DOUBLE);
        IAtom atom4 = builder.newAtom("C");
        atom4.setID("atom4");
        molecule.addAtom(atom4);
        atom4.setFormalCharge(+1);
        molecule.addBond(2, 3, IBond.Order.SINGLE);
        molecule.addAtom(new Atom("C"));
        molecule.addBond(3, 4, IBond.Order.SINGLE);
        molecule.addAtom(new Atom("C"));
        molecule.addBond(4, 5, IBond.Order.SINGLE);
        molecule.addAtom(new Atom("C"));
        molecule.addBond(5, 6, IBond.Order.DOUBLE);
        molecule.addAtom(new Atom("C"));
        molecule.getAtom(7).setFormalCharge(+1);
        molecule.addBond(6, 7, IBond.Order.SINGLE);
		addExplicitHydrogens(molecule);

		AtomContainerManipulator.percieveAtomTypesAndConfigureAtoms(molecule);
        lpcheck.saturate(molecule);
		
        StructureResonanceGenerator sRG = new StructureResonanceGenerator();
		IAtomContainer container = sRG.getContainer(molecule,atom4);

		Assert.assertEquals(3, container.getAtomCount());
		Assert.assertEquals(2, container.getBondCount());
		Assert.assertTrue(container.contains(atom4));

	}

	/**
	 * A unit test suite for JUnit: Resonance C-C=C-[C+]-C-C=C-[C+] <=> C-[C+]-C=C-C-C=C-[C+]
	 *
	 * @return    The test suite
	 */
	@Test public void testGetContainer_IMolecule_IBond() throws Exception {
        IMolecule molecule = builder.newMolecule();
        IAtom atom1 = builder.newAtom("C");
        atom1.setID("atom1");
        molecule.addAtom(atom1);
        IAtom atom2 = builder.newAtom("C");
        atom2.setID("atom2");
        molecule.addAtom(atom2);
        molecule.addBond(0, 1, IBond.Order.SINGLE);
        IAtom atom3 = builder.newAtom("C");
        atom3.setID("atom3");
        molecule.addAtom(atom3);
        molecule.addBond(1, 2, IBond.Order.DOUBLE);
        IAtom atom4 = builder.newAtom("C");
        atom4.setID("atom4");
        molecule.addAtom(atom4);
        atom4.setFormalCharge(+1);
        molecule.addBond(2, 3, IBond.Order.SINGLE);
        molecule.addAtom(new Atom("C"));
        molecule.addBond(3, 4, IBond.Order.SINGLE);
        molecule.addAtom(new Atom("C"));
        molecule.addBond(4, 5, IBond.Order.SINGLE);
        molecule.addAtom(new Atom("C"));
        molecule.addBond(5, 6, IBond.Order.DOUBLE);
        molecule.addAtom(new Atom("C"));
        molecule.getAtom(7).setFormalCharge(+1);
        molecule.addBond(6, 7, IBond.Order.SINGLE);
		addExplicitHydrogens(molecule);

		AtomContainerManipulator.percieveAtomTypesAndConfigureAtoms(molecule);
        lpcheck.saturate(molecule);
		
        StructureResonanceGenerator sRG = new StructureResonanceGenerator();
		IAtomContainer container = sRG.getContainer(molecule,molecule.getBond(1));

		Assert.assertEquals(3, container.getAtomCount());
		Assert.assertEquals(2, container.getBondCount());
		Assert.assertTrue(container.contains(molecule.getBond(1)));

	}

	/**
	 * A unit test suite for JUnit: Resonance C-C=C-[C+]-C-C=C-[C+] <=> C-[C+]-C=C-C-C=C-[C+]
	 *
	 * @return    The test suite
	 */
	@Test public void testGetID() throws Exception {
        IMolecule molecule = builder.newMolecule();
        IAtom atom1 = builder.newAtom("C");
        atom1.setID("atom1");
        molecule.addAtom(atom1);
        IAtom atom2 = builder.newAtom("C");
        atom2.setID("atom2");
        molecule.addAtom(atom2);
        molecule.addBond(0, 1, IBond.Order.SINGLE);
        IAtom atom3 = builder.newAtom("C");
        atom3.setID("atom3");
        molecule.addAtom(atom3);
        molecule.addBond(1, 2, IBond.Order.DOUBLE);
        IAtom atom4 = builder.newAtom("C");
        atom4.setID("atom4");
        molecule.addAtom(atom4);
        atom4.setFormalCharge(+1);
        molecule.addBond(2, 3, IBond.Order.SINGLE);
        IAtom atom5 = builder.newAtom("C");
        atom5.setID("atom5");
        molecule.addAtom(atom5);
        molecule.addBond(3, 4, IBond.Order.SINGLE);
        IAtom atom6 = builder.newAtom("C");
        atom6.setID("atom6");
        molecule.addAtom(atom6);
        molecule.addBond(4, 5, IBond.Order.SINGLE);
        IAtom atom7 = builder.newAtom("C");
        atom7.setID("atom7");
        molecule.addAtom(atom7);
        molecule.addBond(5, 6, IBond.Order.DOUBLE);
        IAtom atom8 = builder.newAtom("C");
        atom8.setID("atom8");
        molecule.addAtom(atom8);
        atom8.setFormalCharge(+1);
        molecule.addBond(6, 7, IBond.Order.SINGLE);
		addExplicitHydrogens(molecule);
		AtomContainerManipulator.percieveAtomTypesAndConfigureAtoms(molecule);
        lpcheck.saturate(molecule);
		
        StructureResonanceGenerator sRG = new StructureResonanceGenerator();
    	IAtomContainer container = sRG.getContainer(molecule,atom4);

    	Assert.assertNotNull(atom2.getID());
    	Assert.assertNotNull(atom3.getID());
    	Assert.assertNotNull(atom4.getID());
		Assert.assertEquals(atom2.getID(), container.getAtom(0).getID());
		Assert.assertEquals(atom3.getID(), container.getAtom(1).getID());
		Assert.assertEquals(atom4.getID(), container.getAtom(2).getID());

	}
	/**
	 * A unit test suite for JUnit: Resonance 1-fluoro-2-methylbenzene  Fc1ccccc1C <=> Fc1ccccc1 
	 *
	 * @cdk.inchi  InChI=1/C7H7F/c1-6-4-2-3-5-7(6)8/h2-5H,1H3
	 *
	 * @return    The test suite
	 */
	@Test public void testGetContainersFluoromethylbenzene() throws Exception {

		 IMolecule molecule = builder.newMolecule();
		 molecule.addAtom(builder.newAtom("F"));
		 molecule.addAtom(builder.newAtom("C"));
		 molecule.addBond(0, 1, IBond.Order.SINGLE);
		 molecule.addAtom(builder.newAtom("C"));
		 molecule.addBond(1, 2, IBond.Order.DOUBLE);
		 molecule.addAtom(builder.newAtom("C"));
		 molecule.addBond(2, 3, IBond.Order.SINGLE);
		 molecule.addAtom(builder.newAtom("C"));
		 molecule.addBond(3, 4, IBond.Order.DOUBLE);
		 molecule.addAtom(builder.newAtom("C"));
		 molecule.addBond(4, 5, IBond.Order.SINGLE);
		 molecule.addAtom(builder.newAtom("C"));
		 molecule.addBond(5, 6, IBond.Order.DOUBLE);
		 molecule.addBond(6, 1, IBond.Order.SINGLE);
		 molecule.addAtom(builder.newAtom("C"));
		 molecule.addBond(6, 7, IBond.Order.SINGLE);
		
		addExplicitHydrogens(molecule);
		AtomContainerManipulator.percieveAtomTypesAndConfigureAtoms(molecule);
        lpcheck.saturate(molecule);
		
        StructureResonanceGenerator gRI = new StructureResonanceGenerator();
		IAtomContainerSet setOfContainers = gRI.getContainers(molecule);

		Assert.assertEquals(1,setOfContainers.getAtomContainerCount());
		
		IAtomContainer container = setOfContainers.getAtomContainer(0);
		
		Assert.assertEquals(15,molecule.getAtomCount());
		Assert.assertEquals(7,container.getAtomCount());

		Assert.assertEquals(15,molecule.getBondCount());
		Assert.assertEquals(7,container.getBondCount());
		
	}
	/**
	 * A unit test suite for JUnit: Resonance 1-fluoro-benzene  Fc1ccccc1C <=> Fc1ccccc1 
	 *
	 * @cdk.inchi InChI=1/C6H5F/c7-6-4-2-1-3-5-6/h1-5H
	 *
	 * @return    The test suite
	 */
	@Test public void testGetContainersFluorobenzene() throws Exception {

		 IMolecule molecule = builder.newMolecule();
		 molecule.addAtom(builder.newAtom("F"));
		 molecule.addAtom(builder.newAtom("C"));
		 molecule.addBond(0, 1, IBond.Order.SINGLE);
		 molecule.addAtom(builder.newAtom("C"));
		 molecule.addBond(1, 2, IBond.Order.DOUBLE);
		 molecule.addAtom(builder.newAtom("C"));
		 molecule.addBond(2, 3, IBond.Order.SINGLE);
		 molecule.addAtom(builder.newAtom("C"));
		 molecule.addBond(3, 4, IBond.Order.DOUBLE);
		 molecule.addAtom(builder.newAtom("C"));
		 molecule.addBond(4, 5, IBond.Order.SINGLE);
		 molecule.addAtom(builder.newAtom("C"));
		 molecule.addBond(5, 6, IBond.Order.DOUBLE);
		 molecule.addBond(6, 1, IBond.Order.SINGLE);
		
		addExplicitHydrogens(molecule);
		AtomContainerManipulator.percieveAtomTypesAndConfigureAtoms(molecule);
        lpcheck.saturate(molecule);
		
        StructureResonanceGenerator gRI = new StructureResonanceGenerator();
		IAtomContainerSet setOfContainers = gRI.getContainers(molecule);

		Assert.assertEquals(1,setOfContainers.getAtomContainerCount());
		
		IAtomContainer container = setOfContainers.getAtomContainer(0);
		
		Assert.assertEquals(12,molecule.getAtomCount());
		Assert.assertEquals(7,container.getAtomCount());

		Assert.assertEquals(12,molecule.getBondCount());
		Assert.assertEquals(7,container.getBondCount());
		
	}
	/**
	 * A unit test suite for JUnit: Resonance Formic acid  C-C(C)=C <=> [Cl+]=C(C)-[C-]
	 *  
	 *  @cdk.inchi InChI=1/C3H5Cl/c1-3(2)4/h1H2,2H3
	 *  
	 * @return    The test suite
	 */
	@Test public void test1Propene2chloro() throws Exception {
		IMolecule molecule = builder.newMolecule();
		molecule.addAtom(builder.newAtom("Cl"));
		molecule.addAtom(builder.newAtom("C"));
		molecule.addBond(0, 1, IBond.Order.SINGLE);
		molecule.addAtom(builder.newAtom("C"));
		molecule.addBond(1, 2, IBond.Order.DOUBLE);
		molecule.addAtom(builder.newAtom("C"));
		molecule.addBond(1, 3, IBond.Order.SINGLE);
		addExplicitHydrogens(molecule);
		AtomContainerManipulator.percieveAtomTypesAndConfigureAtoms(molecule);
        lpcheck.saturate(molecule);
		
		StructureResonanceGenerator gRI = new StructureResonanceGenerator();
		IAtomContainerSet setOfContainers = gRI.getContainers(molecule);
        
		Assert.assertEquals(1,setOfContainers.getAtomContainerCount());
		Assert.assertEquals(3,setOfContainers.getAtomContainer(0).getAtomCount());
	}
	/**
	 * A unit test suite for JUnit: COC1=CC=C(C=C1)Br
	 *  
	 *  @cdk.inchi InChI=1/C7H7BrO/c1-9-7-4-2-6(8)3-5-7/h2-5H,1H3
	 *  
	 * @return    The test suite
	 */
	@Test public void testBenzene1bromo4methoxy() throws Exception {
		IMolecule molecule = builder.newMolecule();
		 molecule.addAtom(builder.newAtom("F"));
		 molecule.addAtom(builder.newAtom("C"));
		 molecule.addBond(0, 1, IBond.Order.SINGLE);
		 molecule.addAtom(builder.newAtom("C"));
		 molecule.addBond(1, 2, IBond.Order.DOUBLE);
		 molecule.addAtom(builder.newAtom("C"));
		 molecule.addBond(2, 3, IBond.Order.SINGLE);
		 molecule.addAtom(builder.newAtom("C"));
		 molecule.addBond(3, 4, IBond.Order.DOUBLE);
		 molecule.addAtom(builder.newAtom("C"));
		 molecule.addBond(4, 5, IBond.Order.SINGLE);
		 molecule.addAtom(builder.newAtom("C"));
		 molecule.addBond(5, 6, IBond.Order.DOUBLE);
		 molecule.addBond(6, 1, IBond.Order.SINGLE);
		 molecule.addAtom(builder.newAtom("O"));
		 molecule.addBond(6, 7, IBond.Order.SINGLE);
		 
		 addExplicitHydrogens(molecule);
		 AtomContainerManipulator.percieveAtomTypesAndConfigureAtoms(molecule);
         lpcheck.saturate(molecule);
		
		StructureResonanceGenerator gRI = new StructureResonanceGenerator();
		IAtomContainerSet setOfContainers = gRI.getContainers(molecule);
        
		Assert.assertEquals(1,setOfContainers.getAtomContainerCount());
		Assert.assertEquals(8,setOfContainers.getAtomContainer(0).getAtomCount());
	}

	/**
	 * A unit test suite for JUnit: COC1=CC=C(C=C1)Br
	 *  
	 *  @cdk.inchi InChI=1/C7H7BrO/c1-9-7-4-2-6(8)3-5-7/h2-5H,1H3
	 *  
	 * @return    The test suite
	 */
	@Test public void testBenzene1bromo4methoxy_with() throws Exception {
		IMolecule molecule = builder.newMolecule();
		 molecule.addAtom(builder.newAtom("Br"));
		 molecule.addAtom(builder.newAtom("C"));
		 molecule.addBond(0, 1, IBond.Order.SINGLE);
		 molecule.addAtom(builder.newAtom("C"));
		 molecule.addBond(1, 2, IBond.Order.SINGLE);
		 molecule.addAtom(builder.newAtom("C"));
		 molecule.addBond(2, 3, IBond.Order.DOUBLE);
		 molecule.addAtom(builder.newAtom("C"));
		 molecule.addBond(3, 4, IBond.Order.SINGLE);
		 molecule.addAtom(builder.newAtom("C"));
		 molecule.addBond(4, 5, IBond.Order.DOUBLE);
		 molecule.addAtom(builder.newAtom("C"));
		 molecule.addBond(5, 6, IBond.Order.SINGLE);
		 molecule.addBond(6, 1, IBond.Order.DOUBLE);
		 molecule.addAtom(builder.newAtom("O"));
		 molecule.addBond(6, 7, IBond.Order.SINGLE);
		 molecule.addAtom(builder.newAtom("C"));
		 molecule.addBond(7, 8, IBond.Order.SINGLE);
		 
		 addExplicitHydrogens(molecule);
		 AtomContainerManipulator.percieveAtomTypesAndConfigureAtoms(molecule);
         lpcheck.saturate(molecule);
		
		StructureResonanceGenerator gRI = new StructureResonanceGenerator();
		IAtomContainerSet setOfContainers = gRI.getContainers(molecule);
        
		Assert.assertEquals(1,setOfContainers.getAtomContainerCount());
		Assert.assertEquals(8,setOfContainers.getAtomContainer(0).getAtomCount());
	}
	/**
	 * A unit test suite for JUnit 
	 * @return    The test suite
	 */
	@Test public void testGetMaximalStructures() throws Exception {
		StructureResonanceGenerator gRI = new StructureResonanceGenerator();
		Assert.assertEquals(50,gRI.getMaximalStructures());
		
	}

	/**
	 * A unit test suite for JUnit 
	 * @return    The test suite
	 */
	@Test public void testSetMaximalStructures_int() throws Exception {
		StructureResonanceGenerator gRI = new StructureResonanceGenerator();
		Assert.assertEquals(50,gRI.getMaximalStructures());
		gRI.setMaximalStructures(1);
		Assert.assertEquals(1,gRI.getMaximalStructures());
		
	}
	
	/**
	 * A unit test suite for JUnit: c1ccccc1CN
	 *  
	 *  @cdk.inchi InChI=1/C7H9N/c8-6-7-4-2-1-3-5-7/h1-5H,6,8H2
	 *  
	 * @return    The test suite
	 */
	@Test public void testBenzylamine() throws Exception {

		 IMolecule molecule = builder.newMolecule();
		 molecule.addAtom(builder.newAtom("C"));
		 molecule.addAtom(builder.newAtom("C"));
		 molecule.addBond(0, 1, IBond.Order.SINGLE);
		 molecule.addAtom(builder.newAtom("C"));
		 molecule.addBond(1, 2, IBond.Order.DOUBLE);
		 molecule.addAtom(builder.newAtom("C"));
		 molecule.addBond(2, 3, IBond.Order.SINGLE);
		 molecule.addAtom(builder.newAtom("C"));
		 molecule.addBond(3, 4, IBond.Order.DOUBLE);
		 molecule.addAtom(builder.newAtom("C"));
		 molecule.addBond(4, 5, IBond.Order.SINGLE);
		 molecule.addAtom(builder.newAtom("C"));
		 molecule.addBond(5, 6, IBond.Order.DOUBLE);
		 molecule.addBond(6, 1, IBond.Order.SINGLE);
		 molecule.addAtom(builder.newAtom("N"));
		 molecule.addBond(0, 7, IBond.Order.SINGLE);
	 
		 addExplicitHydrogens(molecule);
		 AtomContainerManipulator.percieveAtomTypesAndConfigureAtoms(molecule);
         lpcheck.saturate(molecule);
		
		StructureResonanceGenerator gRI = new StructureResonanceGenerator();
		IAtomContainerSet setOfContainers = gRI.getContainers(molecule);
        
		Assert.assertEquals(1,setOfContainers.getAtomContainerCount());
		Assert.assertEquals(6,setOfContainers.getAtomContainer(0).getAtomCount());
	}
	/**
	 * A unit test suite for JUnit: c1ccccc1CN
	 *  
	 *  @cdk.inchi InChI=1/C7H9N/c8-6-7-4-2-1-3-5-7/h1-5H,6,8H2
	 *  @cdk.bug 2014515
	 *  
	 * @return    The test suite
	 */
	@Test public void testBenzylamine_Aromatic() throws Exception {

		 IMolecule molecule = builder.newMolecule();
		 molecule.addAtom(builder.newAtom("C"));
		 molecule.addAtom(builder.newAtom("C"));
		 molecule.addBond(0, 1, IBond.Order.SINGLE);
		 molecule.addAtom(builder.newAtom("C"));
		 molecule.addBond(1, 2, IBond.Order.DOUBLE);
		 molecule.addAtom(builder.newAtom("C"));
		 molecule.addBond(2, 3, IBond.Order.SINGLE);
		 molecule.addAtom(builder.newAtom("C"));
		 molecule.addBond(3, 4, IBond.Order.DOUBLE);
		 molecule.addAtom(builder.newAtom("C"));
		 molecule.addBond(4, 5, IBond.Order.SINGLE);
		 molecule.addAtom(builder.newAtom("C"));
		 molecule.addBond(5, 6, IBond.Order.DOUBLE);
		 molecule.addBond(6, 1, IBond.Order.SINGLE);
		 molecule.addAtom(builder.newAtom("N"));
		 molecule.addBond(0, 7, IBond.Order.SINGLE);
	 
		 addExplicitHydrogens(molecule);
		 AtomContainerManipulator.percieveAtomTypesAndConfigureAtoms(molecule);
         lpcheck.saturate(molecule);

         Assert.assertTrue(CDKHueckelAromaticityDetector.detectAromaticity(molecule));

		StructureResonanceGenerator gRI = new StructureResonanceGenerator();
		IAtomContainerSet setOfContainers = gRI.getContainers(molecule);
        
		Assert.assertNotNull(setOfContainers);
		Assert.assertEquals(1,setOfContainers.getAtomContainerCount());
		Assert.assertEquals(6,setOfContainers.getAtomContainer(0).getAtomCount());
	}

	/**
	 * A unit test suite for JUnit: c1ccccc1CN
	 *  
	 *  @cdk.inchi InChI=1/C7H9N/c8-6-7-4-2-1-3-5-7/h1-5H,6,8H2
	 *  
	 * @return    The test suite
	 */
	@Test public void testBenzylamine_Aromatic_lookingSymmetry() throws Exception {

		 IMolecule molecule = builder.newMolecule();
		 molecule.addAtom(builder.newAtom("C"));
		 molecule.addAtom(builder.newAtom("C"));
		 molecule.addBond(0, 1, IBond.Order.SINGLE);
		 molecule.addAtom(builder.newAtom("C"));
		 molecule.addBond(1, 2, IBond.Order.DOUBLE);
		 molecule.addAtom(builder.newAtom("C"));
		 molecule.addBond(2, 3, IBond.Order.SINGLE);
		 molecule.addAtom(builder.newAtom("C"));
		 molecule.addBond(3, 4, IBond.Order.DOUBLE);
		 molecule.addAtom(builder.newAtom("C"));
		 molecule.addBond(4, 5, IBond.Order.SINGLE);
		 molecule.addAtom(builder.newAtom("C"));
		 molecule.addBond(5, 6, IBond.Order.DOUBLE);
		 molecule.addBond(6, 1, IBond.Order.SINGLE);
		 molecule.addAtom(builder.newAtom("N"));
		 molecule.addBond(0, 7, IBond.Order.SINGLE);
	 
		 addExplicitHydrogens(molecule);
		 AtomContainerManipulator.percieveAtomTypesAndConfigureAtoms(molecule);
         lpcheck.saturate(molecule);

         Assert.assertTrue(CDKHueckelAromaticityDetector.detectAromaticity(molecule));

		StructureResonanceGenerator gRI = new StructureResonanceGenerator(true);
		IAtomContainerSet setOfContainers = gRI.getContainers(molecule);
        
		Assert.assertNull(setOfContainers);
	}
}<|MERGE_RESOLUTION|>--- conflicted
+++ resolved
@@ -119,10 +119,6 @@
 		List<IParameterReact> objects = slReaction.getParameterList();
 		for(Iterator<IParameterReact> it = objects.iterator(); it.hasNext();){
 			IParameterReact object = it.next();
-<<<<<<< HEAD
-			System.out.println(object.isSetParameter());
-=======
->>>>>>> 0d36ceb9
 			if(object instanceof SetReactionCenter)
 				Assert.assertFalse((Boolean) object.isSetParameter());
 		}
